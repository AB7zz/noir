--- conflicted
+++ resolved
@@ -248,11 +248,7 @@
                     },
                 );
 
-<<<<<<< HEAD
                 let (result, array, mutable) = self.check_lvalue(array, assign_span);
-=======
-                let (array_type, array) = self.check_lvalue(*array, assign_span);
->>>>>>> 78576245
                 let array = Box::new(array);
 
                 let typ = match array_type.follow_bindings() {
