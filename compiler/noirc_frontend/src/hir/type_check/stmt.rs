--- conflicted
+++ resolved
@@ -248,14 +248,10 @@
                     },
                 );
 
-<<<<<<< HEAD
                 let (array_type, array, mutable) = self.check_lvalue(array, assign_span);
-=======
-                let (result, array, mutable) = self.check_lvalue(array, assign_span);
->>>>>>> 9b291034
                 let array = Box::new(array);
 
-                let typ = match result {
+                let typ = match array_type.follow_bindings() {
                     Type::Array(_, elem_type) => *elem_type,
                     Type::Error => Type::Error,
                     other => {
