--- conflicted
+++ resolved
@@ -234,22 +234,14 @@
 
     fn from_expr_helper(expr: Expression) -> Result<UnresolvedTypeExpression, Expression> {
         match expr.kind {
-<<<<<<< HEAD
-            ExpressionKind::Literal(Literal::Integer(int)) => match int.try_to_u64() {
-                Some(int) => Ok(UnresolvedTypeExpression::Constant(int, expr.span)),
-                None => Err(expr),
-            },
-            ExpressionKind::Variable(path, _) => Ok(UnresolvedTypeExpression::Variable(path)),
-=======
-            ExpressionKind::Literal(Literal::Integer(int, sign)) => {
+            ExpressionKind::Literal(Literal::Integer(int)) => {
                 assert!(!sign, "Negative literal is not allowed here");
                 match int.try_to_u64() {
                     Some(int) => Ok(UnresolvedTypeExpression::Constant(int, expr.span)),
                     None => Err(expr),
                 }
             }
-            ExpressionKind::Variable(path) => Ok(UnresolvedTypeExpression::Variable(path)),
->>>>>>> 6076e08a
+            ExpressionKind::Variable(path, _) => Ok(UnresolvedTypeExpression::Variable(path)),
             ExpressionKind::Prefix(prefix) if prefix.operator == UnaryOp::Minus => {
                 let lhs = Box::new(UnresolvedTypeExpression::Constant(0, expr.span));
                 let rhs = Box::new(UnresolvedTypeExpression::from_expr_helper(prefix.rhs)?);
