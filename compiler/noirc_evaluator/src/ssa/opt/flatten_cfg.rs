--- conflicted
+++ resolved
@@ -400,273 +400,6 @@
         self.insert_instruction_with_typevars(enable_side_effects, None);
     }
 
-<<<<<<< HEAD
-    /// Merge two values a and b from separate basic blocks to a single value.
-    /// If these two values are numeric, the result will be
-    /// `then_condition * then_value + else_condition * else_value`.
-    /// Otherwise, if the values being merged are arrays, a new array will be made
-    /// recursively from combining each element of both input arrays.
-    ///
-    /// It is currently an error to call this function on reference or function values
-    /// as it is less clear how to merge these.
-    fn merge_values(
-        &mut self,
-        then_condition: ValueId,
-        else_condition: ValueId,
-        then_value: ValueId,
-        else_value: ValueId,
-    ) -> ValueId {
-        match self.inserter.function.dfg.type_of_value(then_value) {
-            Type::Numeric(_) => {
-                self.merge_numeric_values(then_condition, else_condition, then_value, else_value)
-            }
-            typ @ Type::Array(_, _) => {
-                self.merge_array_values(typ, then_condition, else_condition, then_value, else_value)
-            }
-            typ @ Type::Slice(_) => {
-                self.merge_slice_values(typ, then_condition, else_condition, then_value, else_value)
-            }
-            Type::Reference => panic!("Cannot return references from an if expression"),
-            Type::Function => panic!("Cannot return functions from an if expression"),
-        }
-    }
-
-    fn merge_slice_values(
-        &mut self,
-        typ: Type,
-        then_condition: ValueId,
-        else_condition: ValueId,
-        then_value_id: ValueId,
-        else_value_id: ValueId,
-    ) -> ValueId {
-        let mut merged = im::Vector::new();
-
-        let element_types = match &typ {
-            Type::Slice(elements) => elements,
-            _ => panic!("Expected slice type"),
-        };
-
-        let then_len = self.get_slice_length(then_value_id);
-        let else_len = self.get_slice_length(else_value_id);
-
-        let len = then_len.max(else_len);
-
-        for i in 0..len {
-            for (element_index, element_type) in element_types.iter().enumerate() {
-                let index_value = ((i * element_types.len() + element_index) as u128).into();
-                let index = self.inserter.function.dfg.make_constant(index_value, Type::field());
-
-                let typevars = Some(vec![element_type.clone()]);
-
-                let mut get_element = |array, typevars, len| {
-                    // The smaller slice is filled with placeholder data. Codegen for slice accesses must
-                    // include checks against the dynamic slice length so that this placeholder data is not incorrectly accessed.
-                    if len <= index_value.to_u128() as usize {
-                        self.make_slice_dummy_data(element_type)
-                    } else {
-                        let get = Instruction::ArrayGet { array, index };
-                        self.insert_instruction_with_typevars(get, typevars).first()
-                    }
-                };
-
-                let then_element = get_element(then_value_id, typevars.clone(), then_len);
-                let else_element = get_element(else_value_id, typevars, else_len);
-
-                merged.push_back(self.merge_values(
-                    then_condition,
-                    else_condition,
-                    then_element,
-                    else_element,
-                ));
-            }
-        }
-
-        self.inserter.function.dfg.make_array(merged, typ)
-    }
-
-    /// Construct a dummy value to be attached to the smaller of two slices being merged.
-    /// We need to make sure we follow the internal element type structure of the slice type
-    /// even for dummy data to ensure that we do not have errors later in the compiler,
-    /// such as with dynamic indexing of non-homogenous slices.
-    fn make_slice_dummy_data(&mut self, typ: &Type) -> ValueId {
-        match typ {
-            Type::Numeric(_) => {
-                let zero = FieldElement::zero();
-                self.inserter.function.dfg.make_constant(zero, Type::field())
-            }
-            Type::Array(element_types, len) => {
-                let mut array = im::Vector::new();
-                for _ in 0..*len {
-                    for typ in element_types.iter() {
-                        array.push_back(self.make_slice_dummy_data(typ));
-                    }
-                }
-                self.inserter.function.dfg.make_array(array, typ.clone())
-            }
-            Type::Slice(_) => {
-                unreachable!("ICE: Slices of slice is unsupported")
-            }
-            Type::Reference => {
-                unreachable!("ICE: Merging references is unsupported")
-            }
-            Type::Function => {
-                unreachable!("ICE: Merging functions is unsupported")
-            }
-        }
-    }
-
-    fn get_slice_length(&mut self, value_id: ValueId) -> usize {
-        let value = &self.inserter.function.dfg[value_id];
-        match value {
-            Value::Array { array, .. } => array.len(),
-            Value::Instruction { instruction: instruction_id, .. } => {
-                let instruction = &self.inserter.function.dfg[*instruction_id];
-                match instruction {
-                    Instruction::ArraySet { array, .. } => self.get_slice_length(*array),
-                    Instruction::Load { address } => {
-                        let context_store = if let Some(store) = self.store_values.get(address) {
-                            store
-                        } else {
-                            self.outer_block_stores
-                                .get(address)
-                                .expect("ICE: load in merger should have store from outer block")
-                        };
-
-                        self.get_slice_length(context_store.new_value)
-                    }
-                    Instruction::Call { func, arguments } => {
-                        let func = &self.inserter.function.dfg[*func];
-                        let slice_contents = arguments[1];
-                        match func {
-                            Value::Intrinsic(intrinsic) => match intrinsic {
-                                Intrinsic::SlicePushBack
-                                | Intrinsic::SlicePushFront
-                                | Intrinsic::SliceInsert => {
-                                    self.get_slice_length(slice_contents) + 1
-                                }
-                                Intrinsic::SlicePopBack
-                                | Intrinsic::SlicePopFront
-                                | Intrinsic::SliceRemove => {
-                                    self.get_slice_length(slice_contents) - 1
-                                }
-                                _ => {
-                                    unreachable!("ICE: Intrinsic not supported, got {intrinsic:?}")
-                                }
-                            },
-                            _ => unreachable!("ICE: Expected intrinsic value but got {func:?}"),
-                        }
-                    }
-                    _ => unreachable!("ICE: Got unexpected instruction: {instruction:?}"),
-                }
-            }
-            _ => unreachable!("ICE: Got unexpected value when resolving slice length {value:?}"),
-        }
-    }
-
-    /// Given an if expression that returns an array: `if c { array1 } else { array2 }`,
-    /// this function will recursively merge array1 and array2 into a single resulting array
-    /// by creating a new array containing the result of self.merge_values for each element.
-    fn merge_array_values(
-        &mut self,
-        typ: Type,
-        then_condition: ValueId,
-        else_condition: ValueId,
-        then_value: ValueId,
-        else_value: ValueId,
-    ) -> ValueId {
-        let mut merged = im::Vector::new();
-
-        let (element_types, len) = match &typ {
-            Type::Array(elements, len) => (elements, *len),
-            _ => panic!("Expected array type"),
-        };
-
-        for i in 0..len {
-            for (element_index, element_type) in element_types.iter().enumerate() {
-                let index: FieldElement =
-                    ((i * element_types.len() + element_index) as u128).into();
-                let index = self.inserter.function.dfg.make_constant(index, Type::field());
-
-                let typevars = Some(vec![element_type.clone()]);
-
-                let mut get_element = |array, typevars| {
-                    let get = Instruction::ArrayGet { array, index };
-                    self.insert_instruction_with_typevars(get, typevars).first()
-                };
-
-                let then_element = get_element(then_value, typevars.clone());
-                let else_element = get_element(else_value, typevars);
-
-                merged.push_back(self.merge_values(
-                    then_condition,
-                    else_condition,
-                    then_element,
-                    else_element,
-                ));
-            }
-        }
-
-        self.inserter.function.dfg.make_array(merged, typ)
-    }
-
-    /// Merge two numeric values a and b from separate basic blocks to a single value. This
-    /// function would return the result of `if c { a } else { b }` as  `c*a + (!c)*b`.
-    fn merge_numeric_values(
-        &mut self,
-        then_condition: ValueId,
-        else_condition: ValueId,
-        then_value: ValueId,
-        else_value: ValueId,
-    ) -> ValueId {
-        let block = self.inserter.function.entry_block();
-        let then_type = self.inserter.function.dfg.type_of_value(then_value);
-        let else_type = self.inserter.function.dfg.type_of_value(else_value);
-        assert_eq!(
-            then_type, else_type,
-            "Expected values merged to be of the same type but found {then_type} and {else_type}"
-        );
-
-        let then_call_stack = self.inserter.function.dfg.get_value_call_stack(then_value);
-        let else_call_stack = self.inserter.function.dfg.get_value_call_stack(else_value);
-
-        let call_stack = if then_call_stack.is_empty() {
-            else_call_stack.clone()
-        } else {
-            then_call_stack.clone()
-        };
-
-        // We must cast the bool conditions to the actual numeric type used by each value.
-        let then_condition =
-            self.insert_instruction(Instruction::Cast(then_condition, then_type), then_call_stack);
-        let else_condition =
-            self.insert_instruction(Instruction::Cast(else_condition, else_type), else_call_stack);
-
-        let mul = Instruction::binary(BinaryOp::Mul, then_condition, then_value);
-        let then_value = self
-            .inserter
-            .function
-            .dfg
-            .insert_instruction_and_results(mul, block, None, call_stack.clone())
-            .first();
-
-        let mul = Instruction::binary(BinaryOp::Mul, else_condition, else_value);
-        let else_value = self
-            .inserter
-            .function
-            .dfg
-            .insert_instruction_and_results(mul, block, None, call_stack.clone())
-            .first();
-
-        let add = Instruction::binary(BinaryOp::Add, then_value, else_value);
-        self.inserter
-            .function
-            .dfg
-            .insert_instruction_and_results(add, block, None, call_stack)
-            .first()
-    }
-
-=======
->>>>>>> 80770d9f
     /// Inline one branch of a jmpif instruction.
     ///
     /// This will continue inlining recursively until the next end block is reached where each branch
