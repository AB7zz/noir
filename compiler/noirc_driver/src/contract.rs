use serde::{Deserialize, Serialize};
use std::collections::BTreeMap;

use acvm::acir::circuit::Circuit;
use fm::FileId;
use noirc_abi::{Abi, ContractEvent};
use noirc_errors::debug_info::DebugInfo;
use noirc_evaluator::errors::SsaReport;

use super::debug::DebugFile;

/// Describes the types of smart contract functions that are allowed.
/// Unlike the similar enum in noirc_frontend, 'open' and 'unconstrained'
/// are mutually exclusive here. In the case a function is both, 'unconstrained'
/// takes precedence.
#[derive(Serialize, Deserialize, Debug, Copy, Clone, PartialEq, Eq)]
pub enum ContractFunctionType {
    /// This function will be executed in a private
    /// context.
    Secret,
    /// This function will be executed in a public
    /// context.
    Open,
    /// This function cannot constrain any values and can use nondeterministic features
    /// like arrays of a dynamic size.
    Unconstrained,
}

<<<<<<< HEAD
#[derive(Clone, Serialize, Deserialize)]
=======
#[derive(Debug, Serialize, Deserialize)]
>>>>>>> 6bbc870a
pub struct CompiledContract {
    pub noir_version: String,

    /// The name of the contract.
    pub name: String,
    /// Each of the contract's functions are compiled into a separate `CompiledProgram`
    /// stored in this `Vector`.
    pub functions: Vec<ContractFunction>,

    /// All the events defined inside the contract scope.
    /// An event is a struct value that can be emitted via oracles
    /// by any contract function during execution.
    pub events: Vec<ContractEvent>,

    pub file_map: BTreeMap<FileId, DebugFile>,
    pub warnings: Vec<SsaReport>,
}

/// Each function in the contract will be compiled
/// as a separate noir program.
///
/// A contract function unlike a regular Noir program
/// however can have additional properties.
/// One of these being a function type.
#[derive(Debug, Clone, Serialize, Deserialize)]
pub struct ContractFunction {
    pub name: String,

    pub function_type: ContractFunctionType,

    pub is_internal: bool,

    pub abi: Abi,

    #[serde(
        serialize_with = "Circuit::serialize_circuit_base64",
        deserialize_with = "Circuit::deserialize_circuit_base64"
    )]
    pub bytecode: Circuit,

    pub debug: DebugInfo,
}

impl ContractFunctionType {
    pub(super) fn new(kind: noirc_frontend::ContractFunctionType, is_unconstrained: bool) -> Self {
        match (kind, is_unconstrained) {
            (_, true) => Self::Unconstrained,
            (noirc_frontend::ContractFunctionType::Secret, false) => Self::Secret,
            (noirc_frontend::ContractFunctionType::Open, false) => Self::Open,
        }
    }
}<|MERGE_RESOLUTION|>--- conflicted
+++ resolved
@@ -26,11 +26,7 @@
     Unconstrained,
 }
 
-<<<<<<< HEAD
-#[derive(Clone, Serialize, Deserialize)]
-=======
-#[derive(Debug, Serialize, Deserialize)]
->>>>>>> 6bbc870a
+#[derive(Debug, Clone, Serialize, Deserialize)]
 pub struct CompiledContract {
     pub noir_version: String,
 
