use std::fmt::Formatter;

use crate::util::vecmap;

use super::ast::{Expression, Function, LValue};

#[derive(Default)]
pub struct AstPrinter {
    indent_level: u32,
}

impl AstPrinter {
    pub fn print_function(&mut self, function: &Function, f: &mut Formatter) -> std::fmt::Result {
        let params =
            vecmap(&function.parameters, |(id, typ, name)| format!("{}${}: {}", name, id.0, typ))
                .join(", ");

        write!(
            f,
            "fn {}${}({}) -> {} {{",
            function.name, function.id.0, params, function.return_type
        )?;
        self.indent_level += 1;
        self.print_expr_expect_block(&function.body, f)?;
        self.indent_level -= 1;
        self.next_line(f)?;
        writeln!(f, "}}")
    }

    pub fn print_expr(&mut self, expr: &Expression, f: &mut Formatter) -> std::fmt::Result {
        match expr {
            Expression::Ident(ident) => write!(f, "{}${}", ident.name, ident.id.0),
            Expression::Literal(literal) => self.print_literal(literal, f),
            Expression::Block(exprs) => self.print_block(exprs, f),
            Expression::Unary(unary) => self.print_unary(unary, f),
            Expression::Binary(binary) => self.print_binary(binary, f),
            Expression::Index(index) => {
                self.print_expr(&index.collection, f)?;
                write!(f, "[")?;
                self.print_expr(&index.index, f)?;
                write!(f, "]")
            }
            Expression::Cast(cast) => {
                write!(f, "(")?;
                self.print_expr(&cast.lhs, f)?;
                write!(f, " as {})", cast.r#type)
            }
            Expression::For(for_expr) => self.print_for(for_expr, f),
            Expression::If(if_expr) => self.print_if(if_expr, f),
            Expression::Tuple(tuple) => self.print_tuple(tuple, f),
            Expression::ExtractTupleField(expr, index) => {
                self.print_expr(expr, f)?;
                write!(f, ".{}", index)
            }
            Expression::Call(call) => self.print_call(call, f),
            Expression::CallBuiltin(call) => self.print_lowlevel(call, f),
            Expression::CallLowLevel(call) => self.print_builtin(call, f),
            Expression::Let(let_expr) => {
                write!(f, "let {}${} = ", let_expr.name, let_expr.id.0)?;
                self.print_expr(&let_expr.expression, f)
            }
            Expression::Constrain(expr, _) => {
                write!(f, "constrain ")?;
                self.print_expr(expr, f)
            }
            Expression::Assign(assign) => {
                self.print_lvalue(&assign.lvalue, f)?;
                write!(f, " = ")?;
                self.print_expr(&assign.expression, f)
            }
            Expression::Semi(expr) => {
                self.print_expr(expr, f)?;
                write!(f, ";")
            }
        }
    }

    fn next_line(&mut self, f: &mut Formatter) -> std::fmt::Result {
<<<<<<< HEAD
        write!(f, "\n")?;
=======
        writeln!(f)?;
>>>>>>> 8a78e290
        for _ in 0..self.indent_level {
            write!(f, "    ")?;
        }
        Ok(())
    }

    fn print_literal(
        &mut self,
        literal: &super::ast::Literal,
        f: &mut Formatter,
    ) -> Result<(), std::fmt::Error> {
        match literal {
            super::ast::Literal::Array(array) => {
                write!(f, "[")?;
                self.print_comma_separated(&array.contents, f)?;
                write!(f, "]")
            }
            super::ast::Literal::Integer(x, _) => write!(f, "{}", x),
            super::ast::Literal::Bool(x) => write!(f, "{}", x),
            super::ast::Literal::Str(s) => write!(f, "{}", s),
        }
    }

    fn print_block(
        &mut self,
        exprs: &[Expression],
        f: &mut Formatter,
    ) -> Result<(), std::fmt::Error> {
        if exprs.is_empty() {
            write!(f, "{{}}")
        } else {
            write!(f, "{{")?;
            self.indent_level += 1;
            for (i, expr) in exprs.iter().enumerate() {
                self.next_line(f)?;
                self.print_expr(expr, f)?;

                if i != exprs.len() - 1 {
                    write!(f, ";")?;
                }
            }
            self.indent_level -= 1;
            self.next_line(f)?;
            write!(f, "}}")
        }
    }

    /// Print an expression, but expect that we've already printed a {} block, so don't print
    /// out those twice. Also decrements the current indent level and prints out the next line when
    /// finished.
    fn print_expr_expect_block(
        &mut self,
        expr: &Expression,
        f: &mut Formatter,
    ) -> std::fmt::Result {
        match expr {
            Expression::Block(exprs) => {
                for (i, expr) in exprs.iter().enumerate() {
                    self.next_line(f)?;
                    self.print_expr(expr, f)?;

                    if i != exprs.len() - 1 {
                        write!(f, ";")?;
                    }
                }
                Ok(())
            }
            other => {
                self.next_line(f)?;
                self.print_expr(other, f)
            }
        }
    }

    fn print_unary(
        &mut self,
        unary: &super::ast::Unary,
        f: &mut Formatter,
    ) -> Result<(), std::fmt::Error> {
        write!(f, "({}", unary.operator)?;
        self.print_expr(&unary.rhs, f)?;
        write!(f, ")")
    }

    fn print_binary(
        &mut self,
        binary: &super::ast::Binary,
        f: &mut Formatter,
    ) -> Result<(), std::fmt::Error> {
        write!(f, "(")?;
        self.print_expr(&binary.lhs, f)?;
        write!(f, " {} ", binary.operator)?;
        self.print_expr(&binary.rhs, f)?;
        write!(f, ")")
    }

    fn print_for(
        &mut self,
        for_expr: &super::ast::For,
        f: &mut Formatter,
    ) -> Result<(), std::fmt::Error> {
        write!(f, "for {}${} in ", for_expr.index_name, for_expr.index_variable.0)?;
        self.print_expr(&for_expr.start_range, f)?;
        write!(f, " .. ")?;
        self.print_expr(&for_expr.end_range, f)?;
        write!(f, " {{")?;

        self.indent_level += 1;
        self.print_expr_expect_block(&for_expr.block, f)?;
        self.indent_level -= 1;
        self.next_line(f)?;
        write!(f, "}}")
    }

    fn print_if(
        &mut self,
        if_expr: &super::ast::If,
        f: &mut Formatter,
    ) -> Result<(), std::fmt::Error> {
        write!(f, "if ")?;
        self.print_expr(&if_expr.condition, f)?;

        write!(f, " {{")?;
        self.indent_level += 1;
        self.print_expr_expect_block(&if_expr.consequence, f)?;
        self.indent_level -= 1;
        self.next_line(f)?;

        if let Some(alt) = &if_expr.alternative {
            write!(f, " else {{")?;
            self.indent_level += 1;
            self.print_expr_expect_block(alt, f)?;
            self.indent_level -= 1;
            self.next_line(f)?;
        }
        Ok(())
    }

    fn print_comma_separated(
        &mut self,
        exprs: &[Expression],
        f: &mut Formatter,
    ) -> std::fmt::Result {
        for (i, elem) in exprs.iter().enumerate() {
            self.print_expr(elem, f)?;
            if i != exprs.len() - 1 {
                write!(f, ", ")?;
            }
        }
        Ok(())
    }

    fn print_tuple(
        &mut self,
        tuple: &[Expression],
        f: &mut Formatter,
    ) -> Result<(), std::fmt::Error> {
        write!(f, "(")?;
        self.print_comma_separated(tuple, f)?;
        write!(f, ")")
    }

    fn print_call(
        &mut self,
        call: &super::ast::Call,
        f: &mut Formatter,
    ) -> Result<(), std::fmt::Error> {
        write!(f, "${}(", call.func_id.0)?;
        self.print_comma_separated(&call.arguments, f)?;
        write!(f, ")")
    }

    fn print_lowlevel(
        &mut self,
        call: &super::ast::CallBuiltin,
        f: &mut Formatter,
    ) -> Result<(), std::fmt::Error> {
        write!(f, "{}$lowlevel(", call.opcode)?;
        self.print_comma_separated(&call.arguments, f)?;
        write!(f, ")")
    }

    fn print_builtin(
        &mut self,
        call: &super::ast::CallLowLevel,
        f: &mut Formatter,
    ) -> Result<(), std::fmt::Error> {
        write!(f, "{}$builtin(", call.opcode)?;
        self.print_comma_separated(&call.arguments, f)?;
        write!(f, ")")
    }

    fn print_lvalue(&mut self, lvalue: &LValue, f: &mut Formatter) -> std::fmt::Result {
        match lvalue {
            LValue::Ident(ident) => write!(f, "{}${}", ident.name, ident.id.0),
            LValue::Index { array, index } => {
                self.print_lvalue(array, f)?;
                write!(f, "[")?;
                self.print_expr(index, f)?;
                write!(f, "]")
            }
            LValue::MemberAccess { object, field_index } => {
                self.print_lvalue(object, f)?;
                write!(f, ".{}", field_index)
            }
        }
    }
}<|MERGE_RESOLUTION|>--- conflicted
+++ resolved
@@ -76,11 +76,7 @@
     }
 
     fn next_line(&mut self, f: &mut Formatter) -> std::fmt::Result {
-<<<<<<< HEAD
-        write!(f, "\n")?;
-=======
         writeln!(f)?;
->>>>>>> 8a78e290
         for _ in 0..self.indent_level {
             write!(f, "    ")?;
         }
