--- conflicted
+++ resolved
@@ -16,21 +16,21 @@
     num_times_used: usize,
     id: IdentId,
 }
+
+use crate::hir_def::expr::{
+    HirArrayLiteral, HirBinaryOp, HirBlockExpression, HirCallExpression, HirCastExpression,
+    HirConstructorExpression, HirForExpression, HirIfExpression, HirIndexExpression,
+    HirInfixExpression, HirLiteral, HirMemberAccess, HirPrefixExpression, HirUnaryOp,
+};
 use std::collections::{HashMap, HashSet};
 use std::rc::Rc;
 
 use crate::graph::CrateId;
-<<<<<<< HEAD
 use crate::hir::def_map::{ModuleDefId, TryFromModuleDefId};
-use crate::hir_def::expr::{HirConstructorExpression, HirMemberAccess};
+use crate::hir_def::expr::HirExpression;
 use crate::hir_def::stmt::HirAssignStatement;
 use crate::node_interner::{ExprId, FuncId, IdentId, NodeInterner, StmtId, TypeId};
-=======
-use crate::hir_def::expr::HirIfExpression;
-use crate::hir_def::stmt::HirAssignStatement;
-use crate::node_interner::{ExprId, FuncId, IdentId, NodeInterner, StmtId};
 use crate::util::vecmap;
->>>>>>> 6c5ad203
 use crate::{
     hir::{def_map::CrateDefMap, resolution::path_resolver::PathResolver},
     BlockExpression, Expression, ExpressionKind, FunctionKind, Ident, Literal, NoirFunction,
@@ -43,11 +43,6 @@
     Scope as GenericScope, ScopeForest as GenericScopeForest, ScopeTree as GenericScopeTree,
 };
 use crate::hir_def::{
-    expr::{
-        HirArrayLiteral, HirBinaryOp, HirBlockExpression, HirCallExpression, HirCastExpression,
-        HirExpression, HirForExpression, HirIndexExpression, HirInfixExpression, HirLiteral,
-        HirPrefixExpression, HirUnaryOp,
-    },
     function::{FuncMeta, HirFunction, Param},
     stmt::{
         HirConstStatement, HirConstrainStatement, HirLetStatement, HirPrivateStatement,
@@ -403,24 +398,19 @@
             ExpressionKind::Constructor(constructor) => {
                 let span = constructor.type_name.span();
                 let type_id = self.lookup_type(constructor.type_name);
-                let fields = self.resolve_constructor_fields(type_id, constructor.fields, span);
-                let r#type = self.get_struct(type_id);
-                let expr = HirConstructorExpression {
+                HirExpression::Constructor(HirConstructorExpression {
                     type_id,
-                    fields,
-                    r#type,
-                };
-                self.interner.push_expr(HirExpression::Constructor(expr))
+                    fields: self.resolve_constructor_fields(type_id, constructor.fields, span),
+                    r#type: self.get_struct(type_id),
+                })
             }
             ExpressionKind::MemberAccess(access) => {
                 // Validating whether the lhs actually has the rhs as a field
                 // needs to wait until type checking when we know the type of the lhs
-                let lhs = self.resolve_expression(access.lhs);
-                let expr = HirMemberAccess {
-                    lhs,
+                HirExpression::MemberAccess(HirMemberAccess {
+                    lhs: self.resolve_expression(access.lhs),
                     rhs: access.rhs,
-                };
-                self.interner.push_expr(HirExpression::MemberAccess(expr))
+                })
             }
         };
 
@@ -429,7 +419,6 @@
         expr_id
     }
 
-<<<<<<< HEAD
     /// Resolve all the fields of a struct constructor expression.
     /// Ensures all fields are present, none are repeated, and all
     /// are part of the struct.
@@ -534,18 +523,9 @@
             })
     }
 
-    fn resolve_block(&mut self, block_expr: BlockExpression) -> ExprId {
-        let stmts: Vec<_> = block_expr
-            .0
-            .into_iter()
-            .map(|stmt| self.intern_stmt(stmt))
-            .collect();
-=======
     fn resolve_block(&mut self, block_expr: BlockExpression) -> HirExpression {
         let statements =
             self.in_new_scope(|this| vecmap(block_expr.0, |stmt| this.intern_stmt(stmt)));
->>>>>>> 6c5ad203
-
         HirExpression::Block(HirBlockExpression(statements))
     }
 
