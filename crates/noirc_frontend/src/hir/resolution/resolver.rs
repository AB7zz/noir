// Fix usage of intern and resolve
// In some places, we do intern, however in others we are resolving and interning
// Ideally, I want to separate the interning and resolving abstractly
// so separate functions, but combine them naturally
// This could be possible, if lowering, is given a mutable map/scope as a parameter.
// So that it can match Idents to Ids. This is close to what the Scope map looks like
// Except for the num_times_used parameter.
// We can instead have a map from Ident to Into<IdentId> and implement that trait on ResolverMeta
//
//
// XXX: Change mentions of intern to resolve. In regards to the above comment
//
// XXX: Resolver does not check for unused functions
#[derive(Debug, PartialEq, Eq)]
struct ResolverMeta {
    num_times_used: usize,
    id: IdentId,
}

use crate::hir_def::expr::{
    HirArrayLiteral, HirBinaryOp, HirBlockExpression, HirCallExpression, HirCastExpression,
    HirConstructorExpression, HirForExpression, HirIfExpression, HirIndexExpression,
    HirInfixExpression, HirLiteral, HirMemberAccess, HirPrefixExpression, HirUnaryOp,
};
use std::collections::{HashMap, HashSet};
use std::rc::Rc;

use crate::graph::CrateId;
use crate::hir::def_map::{ModuleDefId, TryFromModuleDefId};
use crate::hir_def::expr::HirExpression;
use crate::hir_def::stmt::{HirAssignStatement, HirPattern};
use crate::node_interner::{ExprId, FuncId, IdentId, NodeInterner, StmtId, TypeId};
use crate::util::vecmap;
use crate::{
    hir::{def_map::CrateDefMap, resolution::path_resolver::PathResolver},
    BlockExpression, Expression, ExpressionKind, FunctionKind, Ident, Literal, NoirFunction,
    Statement,
};
use crate::{Path, StructType, ERROR_IDENT, Pattern};
use noirc_errors::{Span, Spanned};

use crate::hir::scope::{
    Scope as GenericScope, ScopeForest as GenericScopeForest, ScopeTree as GenericScopeTree,
};
use crate::hir_def::{
    function::{FuncMeta, HirFunction, Param},
    stmt::{HirConstrainStatement, HirLetStatement, HirStatement},
};

use super::errors::ResolverError;

type Scope = GenericScope<String, ResolverMeta>;
type ScopeTree = GenericScopeTree<String, ResolverMeta>;
type ScopeForest = GenericScopeForest<String, ResolverMeta>;

pub struct Resolver<'a> {
    scopes: ScopeForest,
    path_resolver: &'a dyn PathResolver,
    def_maps: &'a HashMap<CrateId, CrateDefMap>,
    interner: &'a mut NodeInterner,
    errors: Vec<ResolverError>,
}

impl<'a> Resolver<'a> {
    pub fn new(
        interner: &'a mut NodeInterner,
        path_resolver: &'a dyn PathResolver,
        def_maps: &'a HashMap<CrateId, CrateDefMap>,
    ) -> Resolver<'a> {
        Self {
            path_resolver,
            def_maps,
            scopes: ScopeForest::new(),
            interner,
            errors: Vec::new(),
        }
    }

    fn push_err(&mut self, err: ResolverError) {
        self.errors.push(err)
    }

    /// Resolving a function involves interning the metadata
    /// interning any statements inside of the function
    /// and interning the function itself
    /// We resolve and lower the function at the same time
    /// Since lowering would require scope data, unless we add an extra resolution field to the AST
    pub fn resolve_function(
        mut self,
        func: NoirFunction,
    ) -> (HirFunction, FuncMeta, Vec<ResolverError>) {
        self.scopes.start_function();
        let (hir_func, func_meta) = self.intern_function(func);
        let func_scope_tree = self.scopes.end_function();

        self.check_for_unused_variables_in_scope_tree(func_scope_tree);

        (hir_func, func_meta, self.errors)
    }

    fn resolve_expression(&mut self, expr: Expression) -> ExprId {
        self.intern_expr(expr)
    }

    fn check_for_unused_variables_in_scope_tree(&mut self, scope_decls: ScopeTree) {
        let mut unused_vars = Vec::new();
        for scope in scope_decls.0.into_iter() {
            Resolver::check_for_unused_variables_in_local_scope(scope, &mut unused_vars);
        }

        for unused_var in unused_vars.iter() {
            if self.interner.ident_name(unused_var) != ERROR_IDENT {
                self.push_err(ResolverError::UnusedVariable {
                    ident_id: *unused_var,
                });
            }
        }
    }

    fn check_for_unused_variables_in_local_scope(decl_map: Scope, unused_vars: &mut Vec<IdentId>) {
        let unused_variables = decl_map.filter(|(variable_name, metadata)| {
            let has_underscore_prefix = variable_name.starts_with('_'); // XXX: This is used for development mode, and will be removed

            if metadata.num_times_used == 0 && !has_underscore_prefix {
                return true;
            }
            false
        });
        unused_vars.extend(unused_variables.map(|(_, meta)| meta.id));
    }

    /// Run the given function in a new scope.
    fn in_new_scope<T, F: FnOnce(&mut Self) -> T>(&mut self, f: F) -> T {
        self.scopes.start_scope();
        let ret = f(self);
        let scope = self.scopes.end_scope();
        self.check_for_unused_variables_in_scope_tree(scope.into());
        ret
    }

    fn add_variable_decl(&mut self, name: Ident) -> IdentId {
        let id = self.interner.push_ident(name.clone());
        // Variable was defined here, so it's definition links to itself
        self.interner.linked_ident_to_def(id, id);

        let scope = self.scopes.get_mut_scope();
        let resolver_meta = ResolverMeta {
            num_times_used: 0,
            id,
        };
        let old_value = scope.add_key_value(name.0.contents, resolver_meta);

        match old_value {
            None => {
                // New value, do nothing
            }
            Some(old_value) => {
                self.push_err(ResolverError::DuplicateDefinition {
                    first_ident: old_value.id,
                    second_ident: id,
                });
            }
        }
        id
    }

    // Checks for a variable having been declared before
    // variable declaration and definition cannot be separate in Noir
    // Once the variable has been found, intern and link `name` to this definition
    // return the IdentId of `name`
    //
    // If a variable is not found, then an error is logged and a dummy id
    // is returned, for better error reporting UX
    fn find_variable(&mut self, name: &Ident) -> IdentId {
        // Give variable an IdentId. This is not a definition
        let id = self.interner.push_ident(name.clone());

        // Find the definition for this Ident
        let scope_tree = self.scopes.current_scope_tree();
        let variable = scope_tree.find(&name.0.contents);

        if let Some(variable_found) = variable {
            variable_found.num_times_used += 1;
            self.interner.linked_ident_to_def(id, variable_found.id);
            return id;
        }

        let err = ResolverError::VariableNotDeclared {
            name: name.0.contents.clone(),
            span: name.0.span(),
        };
        self.push_err(err);

        IdentId::dummy_id()
    }

    pub fn intern_function(&mut self, func: NoirFunction) -> (HirFunction, FuncMeta) {
        let func_meta = self.extract_meta(&func);

        let hir_func = match func.kind {
            FunctionKind::Builtin | FunctionKind::LowLevel => HirFunction::empty(),
            FunctionKind::Normal => {
                let expr_id = self.intern_block(func.def.body);

                self.interner.push_expr_span(expr_id, func.def.span);

                HirFunction::unsafe_from_expr(expr_id)
            }
        };

        (hir_func, func_meta)
    }

    /// Extract metadata from a NoirFunction
    /// to be used in analysis and intern the function parameters
    fn extract_meta(&mut self, func: &NoirFunction) -> FuncMeta {
        let name = func.name().to_owned();
        let attributes = func.attribute().cloned();

        let mut parameters = Vec::new();
        for (pattern, typ) in func.parameters().iter().cloned() {
            let pattern = self.resolve_pattern(pattern);
            parameters.push(Param(pattern, typ));
        }

        let return_type = func.return_type();

        FuncMeta {
            name,
            kind: func.kind,
            attributes,
            parameters: parameters.into(),
            return_type,
            has_body: !func.def.body.is_empty(),
        }
    }

    pub fn intern_stmt(&mut self, stmt: Statement) -> StmtId {
        match stmt {
            Statement::Let(let_stmt) => {
                let let_stmt = HirLetStatement {
                    pattern: self.resolve_pattern(let_stmt.pattern),
                    r#type: let_stmt.r#type,
                    expression: self.intern_expr(let_stmt.expression),
                };

                self.interner.push_stmt(HirStatement::Let(let_stmt))
            }
<<<<<<< HEAD
            Statement::Const(const_stmt) => {
                let const_stmt = HirConstStatement {
                    pattern: self.resolve_pattern(const_stmt.pattern),
                    r#type: const_stmt.r#type,
                    expression: self.intern_expr(const_stmt.expression),
                };

                self.interner.push_stmt(HirStatement::Const(const_stmt))
            }
=======
>>>>>>> ea6c7bb3
            Statement::Constrain(constrain_stmt) => {
                let lhs = self.resolve_expression(constrain_stmt.0.lhs);
                let operator: HirBinaryOp = constrain_stmt.0.operator.into();
                let rhs = self.resolve_expression(constrain_stmt.0.rhs);

                let stmt = HirConstrainStatement(HirInfixExpression { lhs, operator, rhs });

                self.interner.push_stmt(HirStatement::Constrain(stmt))
            }
<<<<<<< HEAD
            Statement::Private(priv_stmt) => {
                let stmt = HirPrivateStatement {
                    pattern: self.resolve_pattern(priv_stmt.pattern),
                    expression: self.resolve_expression(priv_stmt.expression),
                    r#type: priv_stmt.r#type,
                };
                self.interner.push_stmt(HirStatement::Private(stmt))
            }
=======
>>>>>>> ea6c7bb3
            Statement::Expression(expr) => {
                let stmt = HirStatement::Expression(self.resolve_expression(expr));
                self.interner.push_stmt(stmt)
            }
            Statement::Semi(expr) => {
                let stmt = HirStatement::Semi(self.resolve_expression(expr));
                self.interner.push_stmt(stmt)
            }
            Statement::Assign(assign_stmt) => {
                let identifier = self.find_variable(&assign_stmt.identifier);
                let expression = self.resolve_expression(assign_stmt.expression);
                let stmt = HirAssignStatement {
                    identifier,
                    expression,
                };
                self.interner.push_stmt(HirStatement::Assign(stmt))
            }
            Statement::Error => self.interner.push_stmt(HirStatement::Error),
        }
    }

    pub fn intern_expr(&mut self, expr: Expression) -> ExprId {
        let hir_expr = match expr.kind {
            ExpressionKind::Ident(string) => {
                let span = expr.span;
                let ident: Ident = Spanned::from(span, string).into();
                let ident_id = self.find_variable(&ident);
                HirExpression::Ident(ident_id)
            }
            ExpressionKind::Literal(literal) => HirExpression::Literal(match literal {
                Literal::Bool(b) => HirLiteral::Bool(b),
                Literal::Array(arr) => HirLiteral::Array(HirArrayLiteral {
                    contents: vecmap(arr.contents, |elem| self.resolve_expression(elem)),
                    length: arr.length,
                }),
                Literal::Integer(integer) => HirLiteral::Integer(integer),
                Literal::Str(str) => HirLiteral::Str(str),
            }),
            ExpressionKind::Prefix(prefix) => {
                let operator: HirUnaryOp = prefix.operator.into();
                let rhs = self.resolve_expression(prefix.rhs);
                HirExpression::Prefix(HirPrefixExpression { operator, rhs })
            }
            ExpressionKind::Infix(infix) => {
                let lhs = self.intern_expr(infix.lhs);
                let rhs = self.intern_expr(infix.rhs);
                HirExpression::Infix(HirInfixExpression {
                    lhs,
                    operator: infix.operator.into(),
                    rhs,
                })
            }
            ExpressionKind::Call(call_expr) => {
                // Get the span and name of path for error reporting
                let func_id = self.lookup_function(call_expr.func_name);

                let arguments = vecmap(call_expr.arguments, |arg| self.resolve_expression(arg));

                HirExpression::Call(HirCallExpression { func_id, arguments })
            }
            ExpressionKind::Cast(cast_expr) => HirExpression::Cast(HirCastExpression {
                lhs: self.resolve_expression(cast_expr.lhs),
                r#type: cast_expr.r#type,
            }),
            ExpressionKind::For(for_expr) => {
                let start_range = self.resolve_expression(for_expr.start_range);
                let end_range = self.resolve_expression(for_expr.end_range);
                let (identifier, block) = (for_expr.identifier, for_expr.block);

                let (identifier, block_id) = self.in_new_scope(|this| {
                    (this.add_variable_decl(identifier), this.intern_block(block))
                });

                HirExpression::For(HirForExpression {
                    start_range,
                    end_range,
                    block: block_id,
                    identifier,
                })
            }
            ExpressionKind::If(if_expr) => HirExpression::If(HirIfExpression {
                condition: self.resolve_expression(if_expr.condition),
                consequence: self.intern_block(if_expr.consequence),
                alternative: if_expr.alternative.map(|e| self.intern_block(e)),
            }),
            ExpressionKind::Index(indexed_expr) => HirExpression::Index(HirIndexExpression {
                collection_name: self.find_variable(&indexed_expr.collection_name),
                index: self.resolve_expression(indexed_expr.index),
            }),
            ExpressionKind::Path(path) => {
                // If the Path is being used as an Expression, then it is referring to an Identifier
                //
                // This is currently not supported : const x = foo::bar::SOME_CONST + 10;
                let ident_id = match path.as_ident() {
                    None => {
                        self.push_err(ResolverError::PathIsNotIdent { span: path.span() });

                        IdentId::dummy_id()
                    }
                    Some(identifier) => self.find_variable(identifier),
                };

                HirExpression::Ident(ident_id)
            }
            ExpressionKind::Block(block_expr) => self.resolve_block(block_expr),
            ExpressionKind::Constructor(constructor) => {
                let span = constructor.type_name.span();
                let type_id = self.lookup_type(constructor.type_name);
                HirExpression::Constructor(HirConstructorExpression {
                    type_id,
                    fields: self.resolve_constructor_fields(type_id, constructor.fields, span, Resolver::resolve_expression),
                    r#type: self.get_struct(type_id),
                })
            }
            ExpressionKind::MemberAccess(access) => {
                // Validating whether the lhs actually has the rhs as a field
                // needs to wait until type checking when we know the type of the lhs
                HirExpression::MemberAccess(HirMemberAccess {
                    lhs: self.resolve_expression(access.lhs),
                    rhs: access.rhs,
                })
            }
            ExpressionKind::Error => HirExpression::Error,
        };

        let expr_id = self.interner.push_expr(hir_expr);
        self.interner.push_expr_span(expr_id, expr.span);
        expr_id
    }

    fn resolve_pattern(&mut self, pattern: Pattern) -> HirPattern {
        self.resolve_pattern_mutable(pattern, None)
    }

    fn resolve_pattern_mutable(&mut self, pattern: Pattern, mutable: Option<Span>) -> HirPattern {
        match pattern {
            Pattern::Identifier(name) => {
                let id = self.interner.push_ident(name);
                HirPattern::Identifier(id)
            },
            Pattern::Mutable(pattern, span) => {
                if let Some(first_mut) = mutable {
                    self.push_err(ResolverError::UnnecessaryMut {
                        first_mut,
                        second_mut: span,
                    })
                }

                let pattern = self.resolve_pattern_mutable(*pattern, Some(span));
                HirPattern::Mutable(Box::new(pattern), span)
            }
            Pattern::Tuple(fields, span) => {
                let fields = vecmap(fields, |field| self.resolve_pattern_mutable(field, mutable));
                HirPattern::Tuple(fields, span)
            },
            Pattern::Struct(name, fields, span) => {
                let struct_id = self.lookup_type(name);
                let struct_type = self.get_struct(struct_id);
                let resolve_field = |this: &mut Self, pattern| this.resolve_pattern_mutable(pattern, mutable);
                let fields = self.resolve_constructor_fields(struct_id, fields, span, resolve_field);
                HirPattern::Struct(struct_type, fields, span)
            },
        }
    }

    /// Resolve all the fields of a struct constructor expression.
    /// Ensures all fields are present, none are repeated, and all
    /// are part of the struct.
    ///
    /// This is generic to allow it to work for constructor expressions
    /// and constructor patterns.
    fn resolve_constructor_fields<T, U, F>(
        &mut self,
        type_id: TypeId,
        fields: Vec<(Ident, T)>,
        span: Span,
        mut resolve_function: F,
    ) -> Vec<(IdentId, U)>
        where F: FnMut(&mut Self, T) -> U
    {
        let mut ret = Vec::with_capacity(fields.len());
        let mut seen_fields = HashSet::new();
        let mut unseen_fields = self.get_field_names_of_type(type_id);

        for (field, expr) in fields {
            let resolved = resolve_function(self, expr);

            if unseen_fields.contains(&field) {
                unseen_fields.remove(&field);
                seen_fields.insert(field.clone());
            } else if seen_fields.contains(&field) {
                // duplicate field
                self.push_err(ResolverError::DuplicateField {
                    field: field.clone(),
                });
            } else {
                // field not required by struct
                self.push_err(ResolverError::NoSuchField {
                    field: field.clone(),
                    struct_definition: self.get_struct(type_id).name.clone(),
                });
            }

            let name_id = self.interner.push_ident(field);
            ret.push((name_id, resolved));
        }

        if !unseen_fields.is_empty() {
            self.push_err(ResolverError::MissingFields {
                span,
                missing_fields: unseen_fields
                    .into_iter()
                    .map(|field| field.to_string())
                    .collect(),
                struct_definition: self.get_struct(type_id).name.clone(),
            });
        }

        ret
    }

    fn get_struct(&self, type_id: TypeId) -> Rc<StructType> {
        self.interner.get_struct(type_id)
    }

    fn get_field_names_of_type(&self, type_id: TypeId) -> HashSet<Ident> {
        let typ = self.get_struct(type_id);
        typ.fields.iter().map(|(name, _)| name.clone()).collect()
    }

    fn lookup<T: TryFromModuleDefId>(&mut self, path: Path) -> T {
        let span = path.span();
        match self.resolve_path(path) {
            // Could not resolve this symbol, the error is already logged, return a dummy function id
            None => T::dummy_id(),
            Some(def_id) => {
                // A symbol was found. Check if it is a function
                T::try_from(def_id).unwrap_or_else(|| {
                    let err = ResolverError::Expected {
                        expected: T::description(),
                        got: def_id.as_str().to_owned(),
                        span,
                    };
                    self.push_err(err);
                    T::dummy_id()
                })
            }
        }
    }

    fn lookup_function(&mut self, path: Path) -> FuncId {
        self.lookup(path)
    }

    fn lookup_type(&mut self, path: Path) -> TypeId {
        self.lookup(path)
    }

    fn resolve_path(&mut self, path: Path) -> Option<ModuleDefId> {
        let span = path.span();
        let name = path.as_string();
        self.path_resolver
            .resolve(self.def_maps, path)
            .unwrap_or_else(|segment| {
                let err = ResolverError::PathUnresolved {
                    name,
                    span,
                    segment,
                };
                self.push_err(err);
                None
            })
    }

    fn resolve_block(&mut self, block_expr: BlockExpression) -> HirExpression {
        let statements =
            self.in_new_scope(|this| vecmap(block_expr.0, |stmt| this.intern_stmt(stmt)));
        HirExpression::Block(HirBlockExpression(statements))
    }

    fn intern_block(&mut self, block: BlockExpression) -> ExprId {
        let hir_block = self.resolve_block(block);
        self.interner.push_expr(hir_block)
    }
}

// XXX: These tests repeat a lot of code
// what we should do is have test cases which are passed to a test harness
// A test harness will allow for more expressive and readable tests
#[cfg(test)]
mod test {

    use std::collections::HashMap;

    use crate::{hir::resolution::errors::ResolverError, Ident};

    use crate::graph::CrateId;
    use crate::hir_def::function::HirFunction;
    use crate::node_interner::{FuncId, NodeInterner};
    use crate::{
        hir::def_map::{CrateDefMap, ModuleDefId},
        parse_program, Path,
    };

    use super::{PathResolver, Resolver};

    // func_namespace is used to emulate the fact that functions can be imported
    // and functions can be forward declared
    fn resolve_src_code(
        src: &str,
        func_namespace: Vec<String>,
    ) -> (NodeInterner, Vec<ResolverError>) {
        let (program, errors) = parse_program(src);
        assert!(errors.is_empty());

        let mut interner = NodeInterner::default();

        let mut func_ids = Vec::new();
        for _ in 0..func_namespace.len() {
            func_ids.push(interner.push_fn(HirFunction::empty()));
        }

        let mut path_resolver = TestPathResolver(HashMap::new());
        for (name, id) in func_namespace.into_iter().zip(func_ids) {
            path_resolver.insert_func(name, id);
        }

        let def_maps: HashMap<CrateId, CrateDefMap> = HashMap::new();

        let mut errors = Vec::new();
        for func in program.functions {
            let resolver = Resolver::new(&mut interner, &path_resolver, &def_maps);
            let (_, _, err) = resolver.resolve_function(func);
            errors.extend(err);
        }

        (interner, errors)
    }

    #[test]
    fn resolve_empty_function() {
        let src = "
            fn main() {

            }
        ";

        let (_, errors) = resolve_src_code(src, vec![String::from("main")]);
        assert!(errors.is_empty());
    }
    #[test]
    fn resolve_basic_function() {
        let src = r#"
            fn main(x : Field) {
                let y = x + x;
                constrain y == x;
            }
        "#;

        let (_, errors) = resolve_src_code(src, vec![String::from("main")]);
        assert!(errors.is_empty());
    }
    #[test]
    fn resolve_unused_var() {
        let src = r#"
            fn main(x : Field) {
                let y = x + x;
                constrain x == x;
            }
        "#;

        let (interner, mut errors) = resolve_src_code(src, vec![String::from("main")]);

        // There should only be one error
        assert!(errors.len() == 1, "Expected 1 error, got: {:?}", errors);
        let err = errors.pop().unwrap();
        // It should be regarding the unused variable
        match err {
            ResolverError::UnusedVariable { ident_id } => {
                assert_eq!(interner.ident_name(&ident_id), "y".to_owned());
            }
            _ => unimplemented!("we should only have an unused var error"),
        }
    }
    #[test]
    fn resolve_unresolved_var() {
        let src = r#"
            fn main(x : Field) {
                let y = x + x;
                constrain y == z;
            }
        "#;

        let (_, mut errors) = resolve_src_code(src, vec![String::from("main")]);

        // There should only be one error
        assert!(errors.len() == 1);
        let err = errors.pop().unwrap();

        // It should be regarding the unresolved var `z` (Maybe change to undeclared and special case)
        match err {
            ResolverError::VariableNotDeclared { name, span: _ } => assert_eq!(name, "z"),
            _ => unimplemented!("we should only have an unresolved variable"),
        }
    }

    #[test]
    fn unresolved_path() {
        let src = "
            fn main(x : Field) {
                let _z = some::path::to::a::func(x);
            }
        ";

        let (_, mut errors) =
            resolve_src_code(src, vec![String::from("main"), String::from("foo")]);
        assert_eq!(errors.len(), 1);
        let err = errors.pop().unwrap();

        path_unresolved_error(err, "some::path::to::a::func");
    }

    #[test]
    fn resolve_literal_expr() {
        let src = r#"
            fn main(x : Field) {
                let y = 5;
                constrain y == x;
            }
        "#;

        let (_, errors) = resolve_src_code(src, vec![String::from("main")]);
        assert!(errors.is_empty());
    }

    #[test]
    fn multiple_resolution_errors() {
        let src = r#"
            fn main(x : Field) {
               let y = foo::bar(x);
               let z = y + a;
            }
        "#;

        let (interner, errors) = resolve_src_code(src, vec![String::from("main")]);
        assert!(errors.len() == 3, "Expected 3 errors, got: {:?}", errors);

        // Errors are:
        // `a` is undeclared
        // `z` is unused
        // `foo::bar` does not exist
        for err in errors {
            match &err {
                ResolverError::UnusedVariable { ident_id } => {
                    let name = interner.ident_name(ident_id);
                    assert_eq!(name, "z");
                }
                ResolverError::VariableNotDeclared { name, .. } => {
                    assert_eq!(name, "a");
                }
                ResolverError::PathUnresolved { .. } => path_unresolved_error(err, "foo::bar"),
                _ => unimplemented!(),
            };
        }
    }
    #[test]
    fn resolve_prefix_expr() {
        let src = r#"
            fn main(x : Field) {
                let _y = -x;
            }
        "#;

        let (_, errors) = resolve_src_code(src, vec![String::from("main")]);
        assert!(errors.is_empty());
    }
    #[test]
    fn resolve_for_expr() {
        let src = r#"
            fn main(x : Field) {
                for i in 1..20 {
                    let _z = x + i;
                };
            }
        "#;

        let (_, errors) = resolve_src_code(src, vec![String::from("main")]);
        assert!(errors.is_empty());
    }
    #[test]
    fn resolve_call_expr() {
        let src = r#"
            fn main(x : Field) {
                let _z = foo(x);
            }

            fn foo(x : Field) -> Field {
                x
            }
        "#;

        let (_, errors) = resolve_src_code(src, vec![String::from("main"), String::from("foo")]);
        assert!(errors.is_empty());
    }

    fn path_unresolved_error(err: ResolverError, expected_unresolved_path: &str) {
        match err {
            ResolverError::PathUnresolved {
                span: _,
                name,
                segment: _,
            } => {
                assert_eq!(name, expected_unresolved_path)
            }
            _ => unimplemented!("expected an unresolved path"),
        }
    }

    struct TestPathResolver(HashMap<String, ModuleDefId>);

    impl PathResolver for TestPathResolver {
        fn resolve(
            &self,
            _def_maps: &HashMap<CrateId, CrateDefMap>,
            path: Path,
        ) -> Result<Option<ModuleDefId>, Ident> {
            // Not here that foo::bar and hello::foo::bar would fetch the same thing
            let name = path.segments.last().unwrap();
            let mod_def = self.0.get(&name.0.contents).cloned();
            match mod_def {
                None => Err(name.clone()),
                Some(_) => Ok(mod_def),
            }
        }
    }

    impl TestPathResolver {
        pub fn insert_func(&mut self, name: String, func_id: FuncId) {
            self.0.insert(name, func_id.into());
        }
    }
}<|MERGE_RESOLUTION|>--- conflicted
+++ resolved
@@ -246,18 +246,6 @@
 
                 self.interner.push_stmt(HirStatement::Let(let_stmt))
             }
-<<<<<<< HEAD
-            Statement::Const(const_stmt) => {
-                let const_stmt = HirConstStatement {
-                    pattern: self.resolve_pattern(const_stmt.pattern),
-                    r#type: const_stmt.r#type,
-                    expression: self.intern_expr(const_stmt.expression),
-                };
-
-                self.interner.push_stmt(HirStatement::Const(const_stmt))
-            }
-=======
->>>>>>> ea6c7bb3
             Statement::Constrain(constrain_stmt) => {
                 let lhs = self.resolve_expression(constrain_stmt.0.lhs);
                 let operator: HirBinaryOp = constrain_stmt.0.operator.into();
@@ -267,17 +255,6 @@
 
                 self.interner.push_stmt(HirStatement::Constrain(stmt))
             }
-<<<<<<< HEAD
-            Statement::Private(priv_stmt) => {
-                let stmt = HirPrivateStatement {
-                    pattern: self.resolve_pattern(priv_stmt.pattern),
-                    expression: self.resolve_expression(priv_stmt.expression),
-                    r#type: priv_stmt.r#type,
-                };
-                self.interner.push_stmt(HirStatement::Private(stmt))
-            }
-=======
->>>>>>> ea6c7bb3
             Statement::Expression(expr) => {
                 let stmt = HirStatement::Expression(self.resolve_expression(expr));
                 self.interner.push_stmt(stmt)
