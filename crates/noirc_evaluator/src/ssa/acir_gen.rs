use super::mem::{MemArray, Memory};
use super::node::{Instruction, Operation};
use acvm::FieldElement;

use super::node::NodeId;

use num_traits::{One, Zero};
use std::cmp::Ordering;
use std::collections::HashMap;
use std::ops::{Mul, Neg};
//use crate::acir::native_types::{Arithmetic, Witness};
<<<<<<< HEAD
use crate::ssa::context::SsaContext;
use crate::ssa::node;
use crate::ssa::node::Node;
=======
use crate::ssa::{code_gen::IRGenerator, mem, node, node::Node};
>>>>>>> 81576d35
use crate::Evaluator;
use crate::Gate;
use crate::RuntimeErrorKind;
use acvm::acir::circuit::gate::Directive;
use acvm::acir::native_types::{Arithmetic, Linear, Witness};
use num_bigint::BigUint;
use std::convert::TryInto;

#[derive(Default)]
pub struct Acir {
    pub arith_cache: HashMap<NodeId, InternalVar>,
    pub memory_map: HashMap<u32, InternalVar>, //maps memory adress to expression
    pub memory_witness: HashMap<u32, Vec<Witness>>, //map arrays to their witness...temporary
}

#[derive(Default, Clone, Debug)]
pub struct InternalVar {
    expression: Arithmetic,
    //value: FieldElement,     //not used for now
    witness: Option<Witness>,
    id: Option<NodeId>,
}
impl InternalVar {
    pub fn is_equal(&self, b: &InternalVar) -> bool {
        (self.id.is_some() && self.id == b.id)
            || (self.witness.is_some() && self.witness == b.witness)
            || self.expression == b.expression
    }

    fn new(expression: Arithmetic, witness: Option<Witness>, id: NodeId) -> InternalVar {
        InternalVar {
            expression,
            witness,
            id: Some(id),
        }
    }

    pub fn to_const(&self) -> Option<FieldElement> {
        if self.expression.mul_terms.is_empty() && self.expression.linear_combinations.is_empty() {
            return Some(self.expression.q_c);
        }
        None
    }
}

impl From<Arithmetic> for InternalVar {
    fn from(arith: Arithmetic) -> InternalVar {
        let w = is_unit(&arith);
        InternalVar {
            expression: arith,
            witness: w,
            id: None,
        }
    }
}

impl From<Witness> for InternalVar {
    fn from(w: Witness) -> InternalVar {
        InternalVar {
            expression: from_witness(w),
            witness: Some(w),
            id: None,
        }
    }
}

impl Acir {
    //This function stores the substitution with the arithmetic expression in the cache
    //When an instruction performs arithmetic operation, its output can be represented as an arithmetic expression of its arguments
    //Substitute a nodeobj as an arithmetic expression
    fn substitute(
        &mut self,
        id: NodeId,
        evaluator: &mut Evaluator,
<<<<<<< HEAD
        ctx: &SsaContext,
=======
        igen: &IRGenerator,
>>>>>>> 81576d35
    ) -> InternalVar {
        if self.arith_cache.contains_key(&id) {
            return self.arith_cache[&id].clone();
        }
<<<<<<< HEAD
        let var = match ctx.try_get_node(id) {
=======
        let var = match igen.try_get_node(id) {
>>>>>>> 81576d35
            Some(node::NodeObj::Const(c)) => {
                let f_value = FieldElement::from_be_bytes_reduce(&c.value.to_bytes_be()); //TODO const should be a field
                let expr = Arithmetic {
                    mul_terms: Vec::new(),
                    linear_combinations: Vec::new(),
                    q_c: f_value, //TODO handle other types
                };
                InternalVar::new(expr, None, id)
            }
            Some(node::NodeObj::Obj(v)) => {
                let w = v.witness.unwrap_or_else(|| evaluator.add_witness_to_cs());
                let expr = Arithmetic::from(&w);
                InternalVar::new(expr, Some(w), id)
            }
            _ => {
                let w = evaluator.add_witness_to_cs();
                let expr = Arithmetic::from(&w);
                InternalVar::new(expr, Some(w), id)
            }
        };

        self.arith_cache.insert(id, var.clone());
        var
    }

    pub fn evaluate_instruction(
        &mut self,
        ins: &Instruction,
        evaluator: &mut Evaluator,
        ctx: &SsaContext,
    ) {
        if ins.operator == Operation::Nop {
            return;
        }
<<<<<<< HEAD
        let l_c = self.substitute(ins.lhs, evaluator, ctx);
        let r_c = self.substitute(ins.rhs, evaluator, ctx);
        let output = match ins.operator {
=======
        let l_c = self.substitute(ins.lhs, evaluator, irgen);
        let r_c = self.substitute(ins.rhs, evaluator, irgen);
        let mut output = match ins.operator {
>>>>>>> 81576d35
            Operation::Add | Operation::SafeAdd => {
                InternalVar::from(add(&l_c.expression, FieldElement::one(), &r_c.expression))
            }
            Operation::Sub | Operation::SafeSub => {
                //we need the type of rhs and its max value, then:
                //lhs-rhs+k*2^bit_size where k=ceil(max_value/2^bit_size)
                let bit_size = ctx[ins.rhs].size_in_bits();
                let r_big = BigUint::one() << bit_size;
                let mut k = &ins.max_value / &r_big;
                if &ins.max_value % &r_big != BigUint::zero() {
                    k = &k + BigUint::one();
                }
                k = &k * r_big;
                let f = FieldElement::from_be_bytes_reduce(&k.to_bytes_be());
                let mut output = add(
                    &l_c.expression,
                    FieldElement::from(-1_i128),
                    &r_c.expression,
                );
                output.q_c += f;
                output.into()
            }
            Operation::Mul | Operation::SafeMul => {
                InternalVar::from(evaluate_mul(&l_c, &r_c, evaluator))
            }
            Operation::Udiv => {
                let (q_wit, _) = evaluate_udiv(&l_c, &r_c, evaluator);
                InternalVar::from(q_wit)
            }
            Operation::Sdiv => InternalVar::from(evaluate_sdiv(&l_c, &r_c, evaluator).0),
            Operation::Urem => {
                let (_, r_wit) = evaluate_udiv(&l_c, &r_c, evaluator);
                InternalVar::from(r_wit)
            }
            Operation::Srem => InternalVar::from(evaluate_sdiv(&l_c, &r_c, evaluator).1),
            Operation::Div => InternalVar::from(mul(
                &l_c.expression,
                &from_witness(evaluate_inverse(&r_c.expression, evaluator)),
            )),
            Operation::Eq => {
                InternalVar::from(self.evaluate_eq(ins.lhs, ins.rhs, &l_c, &r_c, irgen, evaluator))
            }
            Operation::Ne => {
                InternalVar::from(self.evaluate_neq(ins.lhs, ins.rhs, &l_c, &r_c, irgen, evaluator))
            }
            Operation::Ugt => todo!(),
            Operation::Uge => todo!(),
            Operation::Ult => todo!(),
            Operation::Ule => todo!(),
            Operation::Sgt => todo!(),
            Operation::Sge => todo!(),
            Operation::Slt => todo!(),
            Operation::Sle => todo!(),
            Operation::Lt => todo!(),
            Operation::Gt => todo!(),
            Operation::Lte => evaluate_cmp(&l_c, &r_c, 32, evaluator).into(), //TODO we need the bit_size from the instruction
            Operation::Gte => evaluate_cmp(&r_c, &l_c, 32, evaluator).into(), //TODO we need the bit_size from the instruction
            Operation::And => {
                InternalVar::from(evaluate_and(l_c, r_c, ins.res_type.bits(), evaluator))
            }
            Operation::Not => todo!(),
            Operation::Or => todo!(),
            Operation::Xor => {
                InternalVar::from(evaluate_xor(l_c, r_c, ins.res_type.bits(), evaluator))
            }
            Operation::Cast => l_c.clone(),
            Operation::Ass | Operation::Jne | Operation::Jeq | Operation::Jmp | Operation::Phi => {
                todo!("invalid instruction");
            }
            Operation::Trunc => {
                assert!(is_const(&r_c.expression));
                InternalVar::from(evaluate_truncate(
                    l_c,
                    r_c.expression.q_c.to_u128().try_into().unwrap(),
                    ins.bit_size,
                    evaluator,
                ))
            }
            Operation::Intrinsic(_) => todo!("Intrinsic"),
            Operation::Nop => InternalVar::default(),
            Operation::Constrain(op) => match op {
                node::ConstrainOp::Eq => {
                    InternalVar::from(self.equalize(ins.lhs, ins.rhs, &l_c, &r_c, irgen, evaluator))
                }
                node::ConstrainOp::Neq => {
                    InternalVar::from(self.distinct(ins.lhs, ins.rhs, &l_c, &r_c, irgen, evaluator))
                }
            },
            Operation::Load(array_idx) => {
                //retrieves the value from the map if address is known at compile time:
                //address = l_c and should be constant
                if let Some(val) = l_c.to_const() {
                    let address = mem::Memory::as_u32(val);
                    if self.memory_map.contains_key(&address) {
                        InternalVar::from(self.memory_map[&address].expression.clone())
                    } else {
                        //if not found, then it must be a witness (else it is non-initialised memory)
                        let array = &irgen.mem.arrays[array_idx as usize];
                        let index = (address - array.adr) as usize;
                        let w = if array.witness.len() > index {
                            array.witness[index]
                        } else {
                            self.memory_witness[&array_idx][index]
                        };
                        InternalVar::from(w)
                    }
                } else {
                    todo!("dynamic arrays are not implemented yet");
                }
            }

            Operation::Store(_) => {
                //maps the address to the rhs if address is known at compile time
                if let Some(val) = r_c.to_const() {
                    let address = mem::Memory::as_u32(val);
                    self.memory_map.insert(address, l_c);
                    dbg!(&self.memory_map);
                    //we do not generate constraint, so no output.
                    InternalVar::default()
                } else {
                    todo!("dynamic arrays are not implemented yet");
                }
            }
        };
        output.id = Some(ins.id);
        self.arith_cache.insert(ins.id, output);
    }

    pub fn print_circuit(gates: &[Gate]) {
        for gate in gates {
            println!("{:?}", gate);
        }
    }

    //Load array values into InternalVars
    //If create_witness is true, we create witnesses for values that do not have witness
    pub fn load_array(
        &mut self,
        array: &MemArray,
        array_index: u32,
        create_witness: bool,
        evaluator: &mut Evaluator,
    ) -> Vec<InternalVar> {
        (0..array.len)
            .map(|i| {
                let address = array.adr + i;
                if let Some(memory) = self.memory_map.get_mut(&address) {
                    if create_witness && memory.witness.is_none() {
                        let (_, w) =
                            evaluator.create_intermediate_variable(memory.expression.clone());
                        self.memory_map.get_mut(&address).unwrap().witness = Some(w);
                    }
                    self.memory_map[&address].clone()
                } else if let Some(memory) = self.memory_witness.get(&array_index) {
                    let w = memory[i as usize];
                    w.into()
                } else {
                    let w = array.witness[i as usize];
                    w.into()
                }
            })
            .collect()
    }

    pub fn evaluate_neq(
        &mut self,
        lhs: NodeId,
        rhs: NodeId,
        l_c: &InternalVar,
        r_c: &InternalVar,
        igen: &IRGenerator,
        evaluator: &mut Evaluator,
    ) -> Arithmetic {
        if let (Some(a), Some(b)) = (Memory::deref(igen, lhs), Memory::deref(igen, rhs)) {
            let array_a = &igen.mem.arrays[a as usize];
            let array_b = &igen.mem.arrays[b as usize];

            if array_a.len == array_b.len {
                let mut x =
                    InternalVar::from(self.zero_eq_array_sum(array_a, a, array_b, b, evaluator));
                x.witness = Some(generate_witness(&x, evaluator));
                from_witness(evaluate_zero_equality(&x, evaluator))
            } else {
                //If length are different, then the arrays are different
                Arithmetic {
                    mul_terms: Vec::new(),
                    linear_combinations: Vec::new(),
                    q_c: FieldElement::one(),
                }
            }
        } else {
            let mut x = InternalVar::from(subtract(
                &l_c.expression,
                FieldElement::one(),
                &r_c.expression,
            ));
            x.witness = Some(generate_witness(&x, evaluator));
            from_witness(evaluate_zero_equality(&x, evaluator))
        }
    }

    pub fn evaluate_eq(
        &mut self,
        lhs: NodeId,
        rhs: NodeId,
        l_c: &InternalVar,
        r_c: &InternalVar,
        igen: &IRGenerator,
        evaluator: &mut Evaluator,
    ) -> Arithmetic {
        subtract(
            &Arithmetic {
                mul_terms: Vec::new(),
                linear_combinations: Vec::new(),
                q_c: FieldElement::one(),
            },
            FieldElement::one(),
            &self.evaluate_neq(lhs, rhs, l_c, r_c, igen, evaluator),
        )
    }

    //Constraint lhs to be different than rhs
    pub fn distinct(
        &mut self,
        lhs: NodeId,
        rhs: NodeId,
        l_c: &InternalVar,
        r_c: &InternalVar,
        igen: &IRGenerator,
        evaluator: &mut Evaluator,
    ) -> Arithmetic {
        if let (Some(a), Some(b)) = (Memory::deref(igen, lhs), Memory::deref(igen, rhs)) {
            let array_a = &igen.mem.arrays[a as usize];
            let array_b = &igen.mem.arrays[b as usize];
            //If length are different, then the arrays are different
            if array_a.len == array_b.len {
                let sum = self.zero_eq_array_sum(array_a, a, array_b, b, evaluator);
                evaluate_inverse(&sum, evaluator);
            }
        } else {
            let diff = subtract(&l_c.expression, FieldElement::one(), &r_c.expression);
            evaluate_inverse(&diff, evaluator);
        }
        Arithmetic::default()
    }

    //Constraint lhs to be equal to rhs
    pub fn equalize(
        &mut self,
        lhs: NodeId,
        rhs: NodeId,
        l_c: &InternalVar,
        r_c: &InternalVar,
        igen: &IRGenerator,
        evaluator: &mut Evaluator,
    ) -> Arithmetic {
        if let (Some(a), Some(b)) = (Memory::deref(igen, lhs), Memory::deref(igen, rhs)) {
            let a_values = self.load_array(&igen.mem.arrays[a as usize], a, false, evaluator);
            let b_values = self.load_array(&igen.mem.arrays[b as usize], b, false, evaluator);
            assert!(a_values.len() == b_values.len());
            for (a_iter, b_iter) in a_values.into_iter().zip(b_values) {
                let array_diff =
                    subtract(&a_iter.expression, FieldElement::one(), &b_iter.expression);
                evaluator.gates.push(Gate::Arithmetic(array_diff));
            }
            Arithmetic::default()
        } else {
            let output = add(
                &l_c.expression,
                FieldElement::from(-1_i128),
                &r_c.expression,
            );
            evaluator.gates.push(Gate::Arithmetic(output.clone()));
            output
        }
    }

    //Generates gates for the expression: \sum_i(zero_eq(A[i]-B[i]))
    //N.b. We assumes the lenghts of a and b are the same but it is not checked inside the function.
    fn zero_eq_array_sum(
        &mut self,
        a: &MemArray,
        a_idx: u32,
        b: &MemArray,
        b_idx: u32,
        evaluator: &mut Evaluator,
    ) -> Arithmetic {
        let mut sum = Arithmetic::default();

        let a_values = self.load_array(a, a_idx, false, evaluator);
        let b_values = self.load_array(b, b_idx, false, evaluator);

        for (a_iter, b_iter) in a_values.into_iter().zip(b_values) {
            let diff_expr = subtract(&a_iter.expression, FieldElement::one(), &b_iter.expression);

            let diff_witness = evaluator.add_witness_to_cs();
            let diff_var = InternalVar {
                //in cache??
                expression: diff_expr.clone(),
                witness: Some(diff_witness),
                id: None,
            };
            evaluator.gates.push(Gate::Arithmetic(subtract(
                &diff_expr,
                FieldElement::one(),
                &from_witness(diff_witness),
            )));
            //TODO: avoid creating witnesses for diff
            sum = add(
                &sum,
                FieldElement::one(),
                &from_witness(evaluate_zero_equality(&diff_var, evaluator)),
            );
        }
        sum
    }
}

//Returns 1 if lhs <= rhs
pub fn evaluate_cmp(
    lhs: &InternalVar,
    rhs: &InternalVar,
    bit_size: u32,
    evaluator: &mut Evaluator,
) -> Witness {
    //TODO use quad_decomposition gate for barretenberg
    let sub_expr = subtract(&lhs.expression, FieldElement::one(), &rhs.expression);
    let bits = split(&sub_expr, bit_size + 1, evaluator);
    bits[bit_size as usize]
}

//Performs bit decomposition
pub fn split(lhs: &Arithmetic, bit_size: u32, evaluator: &mut Evaluator) -> Vec<Witness> {
    let mut bits = Arithmetic::default();
    let mut two_pow = FieldElement::one();
    let two = FieldElement::from(2_i128);
    let mut result = Vec::new();
    for _ in 0..bit_size {
        let bit_witness = evaluator.add_witness_to_cs();
        result.push(bit_witness);
        bits = add(&bits, two_pow, &from_witness(bit_witness));
        two_pow = two_pow.mul(two);
    }
    evaluator
        .gates
        .push(Gate::Arithmetic(subtract(lhs, FieldElement::one(), &bits)));
    //todo witness values for solver
    result
}

pub fn evaluate_and(
    lhs: InternalVar,
    rhs: InternalVar,
    bit_size: u32,
    evaluator: &mut Evaluator,
) -> Arithmetic {
    let result = evaluator.add_witness_to_cs();
    let a_witness = generate_witness(&lhs, evaluator);
    let b_witness = generate_witness(&rhs, evaluator);
    //TODO checks the cost of the gate vs bit_size (cf. #164)
    evaluator
        .gates
        .push(Gate::And(acvm::acir::circuit::gate::AndGate {
            a: a_witness,
            b: b_witness,
            result,
            num_bits: bit_size,
        }));
    Arithmetic::from(Linear::from_witness(result))
}

pub fn evaluate_xor(
    lhs: InternalVar,
    rhs: InternalVar,
    bit_size: u32,
    evaluator: &mut Evaluator,
) -> Witness {
    let result = evaluator.add_witness_to_cs();

    let a_witness = generate_witness(&lhs, evaluator);
    let b_witness = generate_witness(&rhs, evaluator);
    //TODO checks the cost of the gate vs bit_size (cf. #164)
    evaluator
        .gates
        .push(Gate::Xor(acvm::acir::circuit::gate::XorGate {
            a: a_witness,
            b: b_witness,
            result,
            num_bits: bit_size,
        }));
    result
}

//truncate lhs (a number whose value requires max_bits) into a rhs-bits number: i.e it returns b such that lhs mod 2^rhs is b
pub fn evaluate_truncate(
    lhs: InternalVar,
    rhs: u32,
    max_bits: u32,
    evaluator: &mut Evaluator,
) -> Witness {
    assert!(max_bits > rhs);
    //1. Generate witnesses a,b,c
    //TODO: we should truncate the arithmetic expression (and so avoid having to create a witness)
    // if lhs is not a witness, but this requires a new truncate directive...TODO
    let a_witness = generate_witness(&lhs, evaluator);
    let b_witness = evaluator.add_witness_to_cs();
    let c_witness = evaluator.add_witness_to_cs();
    evaluator.gates.push(Gate::Directive(Directive::Truncate {
        a: a_witness,
        b: b_witness,
        c: c_witness,
        bit_size: rhs,
    }));

    range_constraint(b_witness, rhs, evaluator).unwrap_or_else(|err| {
        dbg!(err);
    }); //TODO propagate the error using ?
    range_constraint(c_witness, max_bits - rhs, evaluator).unwrap_or_else(|err| {
        dbg!(err);
    });

    //2. Add the constraint a = b+2^Nc
    let mut f = FieldElement::from(2_i128);
    f = f.pow(&FieldElement::from(rhs as i128));
    let b_arith = from_witness(b_witness);
    let c_arith = from_witness(c_witness);
    let res = add(&b_arith, f, &c_arith); //b+2^Nc
    let a = &Arithmetic::from(Linear::from_witness(a_witness));
    let my_constraint = add(&res, -FieldElement::one(), a);
    evaluator.gates.push(Gate::Arithmetic(my_constraint));
    b_witness
}

pub fn generate_witness(lhs: &InternalVar, evaluator: &mut Evaluator) -> Witness {
    if let Some(witness) = lhs.witness {
        return witness;
    }

    if is_const(&lhs.expression) {
        todo!("Panic");
    }
    if lhs.expression.mul_terms.is_empty() && lhs.expression.linear_combinations.len() == 1 {
        //TODO check if this case can be optimised
    }
    let (_, w) = evaluator.create_intermediate_variable(lhs.expression.clone());
    w //TODO  set lhs.witness = w
}

pub fn evaluate_mul(lhs: &InternalVar, rhs: &InternalVar, evaluator: &mut Evaluator) -> Arithmetic {
    if is_const(&lhs.expression) {
        return &rhs.expression * &lhs.expression.q_c;
    }
    if is_const(&rhs.expression) {
        return &lhs.expression * &rhs.expression.q_c;
    }
    //No multiplicative term
    if lhs.expression.mul_terms.is_empty() && rhs.expression.mul_terms.is_empty() {
        return mul(&lhs.expression, &rhs.expression);
    }
    //Generate intermediate variable
    //create new witness a and a gate: a = lhs
    let a = evaluator.add_witness_to_cs();
    evaluator
        .gates
        .push(Gate::Arithmetic(&lhs.expression - &Arithmetic::from(&a)));
    //create new witness b and gate b = rhs
    let mut b = a;
    if !lhs.is_equal(rhs) {
        b = evaluator.add_witness_to_cs();
        evaluator
            .gates
            .push(Gate::Arithmetic(&rhs.expression - &Arithmetic::from(&b)));
    }

    //return arith(mul=a*b)
    mul(&Arithmetic::from(&a), &Arithmetic::from(&b)) //TODO  &lhs.expression * &rhs.expression
}

pub fn evaluate_udiv(
    lhs: &InternalVar,
    rhs: &InternalVar,
    evaluator: &mut Evaluator,
) -> (Witness, Witness) {
    //a = q*b+r, a= lhs, et b= rhs
    //result = q
    //n.b a et b MUST have proper bit size
    //we need to know a bit size (so that q has the same)
    //generate witnesses

    //TODO: can we handle an arithmetic and not create a witness for a and b?
    let a_witness = generate_witness(lhs, evaluator); //TODO we should set lhs.witness = a.witness and lhs.expression= 1*w

    //TODO: can we handle an arithmetic and not create a witness for a and b?
    let b_witness = generate_witness(rhs, evaluator);

    let q_witness = evaluator.add_witness_to_cs();
    let r_witness = evaluator.add_witness_to_cs();

    //TODO not in master...
    evaluator.gates.push(Gate::Directive(Directive::Quotient {
        a: a_witness,
        b: b_witness,
        q: q_witness,
        r: r_witness,
    }));
    //r<b
    let r_expr = Arithmetic::from(Linear::from_witness(r_witness));
    let r_var = InternalVar {
        expression: r_expr,
        witness: Some(r_witness),
        id: None,
    };
    bound_check(&r_var, rhs, true, 32, evaluator); //TODO bit size! should be max(a.bit, b.bit)
                                                   //range check q<=a
    range_constraint(q_witness, 32, evaluator).unwrap_or_else(|err| {
        dbg!(err);
    }); //todo bit size should be a.bits
        // a-b*q-r = 0
    let div_eucl = add(
        &lhs.expression,
        -FieldElement::one(),
        &Arithmetic {
            mul_terms: vec![(FieldElement::one(), b_witness, q_witness)],
            linear_combinations: vec![(FieldElement::one(), r_witness)],
            q_c: FieldElement::zero(),
        },
    );

    evaluator.gates.push(Gate::Arithmetic(div_eucl));
    (q_witness, r_witness)
}

//Zero Equality gate: returns 1 if x is not null and 0 else
pub fn evaluate_zero_equality(x: &InternalVar, evaluator: &mut Evaluator) -> Witness {
    let x_witness = x.witness.unwrap(); //todo we need a witness because of the directive, but we should use an expression

    let m = evaluator.add_witness_to_cs(); //'inverse' of x
    evaluator.gates.push(Gate::Directive(Directive::Invert {
        x: x_witness,
        result: m,
    }));

    //y=x*m         y is 1 if x is not null, and 0 else
    let y_witness = evaluator.add_witness_to_cs();
    evaluator.gates.push(Gate::Arithmetic(Arithmetic {
        mul_terms: vec![(FieldElement::one(), x_witness, m)],
        linear_combinations: vec![(FieldElement::one().neg(), y_witness)],
        q_c: FieldElement::zero(),
    }));

    //x=y*x
    let y_expr = from_witness(y_witness);
    let xy = mul(&x.expression, &y_expr);
    evaluator.gates.push(Gate::Arithmetic(subtract(
        &xy,
        FieldElement::one(),
        &from_witness(x_witness),
    )));
    y_witness
}

/// Creates a new witness and constrains it to be the inverse of x
pub fn evaluate_inverse(x: &Arithmetic, evaluator: &mut Evaluator) -> Witness {
    // Create a fresh witness - n.b we could check if x is constant or not
    let inverse_witness = evaluator.add_witness_to_cs();
    let inverse_expr = from_witness(inverse_witness);
    //x*inverse = 1
    Arithmetic::default();
    evaluator.gates.push(Gate::Arithmetic(add(
        &mul(x, &inverse_expr),
        FieldElement::one(),
        &Arithmetic {
            mul_terms: Vec::new(),
            linear_combinations: Vec::new(),
            q_c: FieldElement::from(-1_i128),
        },
    )));
    inverse_witness
}

pub fn evaluate_sdiv(
    _lhs: &InternalVar,
    _rhs: &InternalVar,
    _evaluator: &mut Evaluator,
) -> (Arithmetic, Arithmetic) {
    todo!(); //TODO
}

pub fn is_const(expr: &Arithmetic) -> bool {
    expr.mul_terms.is_empty() && expr.linear_combinations.is_empty()
}

//a*b
pub fn mul(a: &Arithmetic, b: &Arithmetic) -> Arithmetic {
    if !(a.mul_terms.is_empty() && b.mul_terms.is_empty()) {
        todo!("PANIC");
    }

    let mut output = Arithmetic {
        mul_terms: Vec::new(),
        linear_combinations: Vec::new(),
        q_c: FieldElement::zero(),
    };

    //TODO to optimise...
    for lc in &a.linear_combinations {
        let single = single_mul(lc.1, b);
        output = add(&output, lc.0, &single);
    }

    //linear terms
    let mut i1 = 0; //a
    let mut i2 = 0; //b
    while i1 < a.linear_combinations.len() && i2 < b.linear_combinations.len() {
        let coef_a = b.q_c * a.linear_combinations[i1].0;
        let coef_b = a.q_c * b.linear_combinations[i2].0;
        match a.linear_combinations[i1]
            .1
            .cmp(&b.linear_combinations[i2].1)
        {
            Ordering::Greater => {
                if coef_b != FieldElement::zero() {
                    output
                        .linear_combinations
                        .push((coef_b, b.linear_combinations[i2].1));
                }
                if i2 + 1 >= b.linear_combinations.len() {
                    i1 += 1;
                } else {
                    i2 += 1;
                }
            }
            Ordering::Less => {
                if coef_a != FieldElement::zero() {
                    output
                        .linear_combinations
                        .push((coef_a, a.linear_combinations[i1].1));
                }
                if i1 + 1 >= a.linear_combinations.len() {
                    i2 += 1;
                } else {
                    i1 += 1;
                }
            }
            Ordering::Equal => {
                if coef_a + coef_b != FieldElement::zero() {
                    output
                        .linear_combinations
                        .push((coef_a + coef_b, a.linear_combinations[i1].1));
                }
                if (i1 + 1 >= a.linear_combinations.len())
                    && (i2 + 1 >= b.linear_combinations.len())
                {
                    i1 += 1;
                    i2 += 1;
                } else {
                    if i1 + 1 < a.linear_combinations.len() {
                        i1 += 1;
                    }
                    if i2 + 1 < a.linear_combinations.len() {
                        i2 += 1;
                    }
                }
            }
        }
    }
    //Constant term:
    output.q_c = a.q_c * b.q_c;
    output
}

// returns a - k*b
pub fn subtract(a: &Arithmetic, k: FieldElement, b: &Arithmetic) -> Arithmetic {
    add(a, k.neg(), b)
}

// returns a + k*b
pub fn add(a: &Arithmetic, k: FieldElement, b: &Arithmetic) -> Arithmetic {
    let mut output = Arithmetic::default();

    //linear combinations
    let mut i1 = 0; //a
    let mut i2 = 0; //b
    while i1 < a.linear_combinations.len() && i2 < b.linear_combinations.len() {
        match a.linear_combinations[i1]
            .1
            .cmp(&b.linear_combinations[i2].1)
        {
            Ordering::Greater => {
                let coef = b.linear_combinations[i2].0 * k;
                if coef != FieldElement::zero() {
                    output
                        .linear_combinations
                        .push((coef, b.linear_combinations[i2].1));
                }
                i2 += 1;
            }
            Ordering::Less => {
                output.linear_combinations.push(a.linear_combinations[i1]);
                i1 += 1;
            }
            Ordering::Equal => {
                let coef = a.linear_combinations[i1].0 + b.linear_combinations[i2].0 * k;
                if coef != FieldElement::zero() {
                    output
                        .linear_combinations
                        .push((coef, a.linear_combinations[i1].1));
                }
                i2 += 1;
                i1 += 1;
            }
        }
    }
    while i1 < a.linear_combinations.len() {
        output.linear_combinations.push(a.linear_combinations[i1]);
        i1 += 1;
    }
    while i2 < b.linear_combinations.len() {
        let coef = b.linear_combinations[i2].0 * k;
        if coef != FieldElement::zero() {
            output
                .linear_combinations
                .push((coef, b.linear_combinations[i2].1));
        }
        i2 += 1;
    }

    //mul terms

    i1 = 0; //a
    i2 = 0; //b

    while i1 < a.mul_terms.len() && i2 < b.mul_terms.len() {
        match (a.mul_terms[i1].1, a.mul_terms[i1].2).cmp(&(b.mul_terms[i2].1, b.mul_terms[i2].2)) {
            Ordering::Greater => {
                let coef = b.mul_terms[i2].0 * k;
                if coef != FieldElement::zero() {
                    output
                        .mul_terms
                        .push((coef, b.mul_terms[i2].1, b.mul_terms[i2].2));
                }
                i2 += 1;
            }
            Ordering::Less => {
                output.mul_terms.push(a.mul_terms[i1]);
                i1 += 1;
            }
            Ordering::Equal => {
                let coef = a.mul_terms[i1].0 + b.mul_terms[i2].0 * k;
                if coef != FieldElement::zero() {
                    output
                        .mul_terms
                        .push((coef, a.mul_terms[i1].1, a.mul_terms[i1].2));
                }
                i2 += 1;
                i1 += 1;
            }
        }
    }
    while i1 < a.mul_terms.len() {
        output.mul_terms.push(a.mul_terms[i1]);
        i1 += 1;
    }

    while i2 < b.mul_terms.len() {
        let coef = b.mul_terms[i2].0 * k;
        if coef != FieldElement::zero() {
            output
                .mul_terms
                .push((coef, b.mul_terms[i2].1, b.mul_terms[i2].2));
        }
        i2 += 1;
    }

    output.q_c = a.q_c + k * b.q_c;
    output
}

// returns w*b.linear_combinations
pub fn single_mul(w: Witness, b: &Arithmetic) -> Arithmetic {
    let mut output = Arithmetic::default();
    let mut i1 = 0;
    while i1 < b.linear_combinations.len() {
        if (w, b.linear_combinations[i1].1) < (b.linear_combinations[i1].1, w) {
            output
                .mul_terms
                .push((b.linear_combinations[i1].0, w, b.linear_combinations[i1].1));
        } else {
            output
                .mul_terms
                .push((b.linear_combinations[i1].0, b.linear_combinations[i1].1, w));
        }
        i1 += 1;
    }
    output
}

pub fn boolean(witness: Witness) -> Arithmetic {
    Arithmetic {
        mul_terms: vec![(FieldElement::one(), witness, witness)],
        linear_combinations: vec![(-FieldElement::one(), witness)],
        q_c: FieldElement::zero(),
    }
}

//contrain witness a to be num_bits-size integer, i.e between 0 and 2^num_bits-1
pub fn range_constraint(
    witness: Witness,
    num_bits: u32,
    evaluator: &mut Evaluator,
) -> Result<(), RuntimeErrorKind> {
    if num_bits == 1 {
        // Add a bool gate
        let bool_constraint = boolean(witness);
        evaluator.gates.push(Gate::Arithmetic(bool_constraint));
    } else if num_bits == FieldElement::max_num_bits() {
        // Don't apply any constraints if the range is for the maximum number of bits
        let message = format!(
            "All Witnesses are by default u{}. Applying this type does not apply any constraints.",
            FieldElement::max_num_bits()
        );
        return Err(RuntimeErrorKind::UnstructuredError { message });
    } else if num_bits % 2 == 1 {
        // Note if the number of bits is odd, then Barretenberg will panic
        // new witnesses; r is constrained to num_bits-1 and b is 1 bit
        let r_witness = evaluator.add_witness_to_cs();
        let b_witness = evaluator.add_witness_to_cs();
        evaluator.gates.push(Gate::Directive(Directive::Oddrange {
            a: witness,
            b: b_witness,
            r: r_witness,
            bit_size: num_bits,
        }));
        range_constraint(r_witness, num_bits - 1, evaluator).unwrap_or_else(|err| {
            dbg!(err);
        });
        range_constraint(b_witness, 1, evaluator).unwrap_or_else(|err| {
            dbg!(err);
        });
        //Add the constraint a = r + 2^N*b
        let mut f = FieldElement::from(2_i128);
        f = f.pow(&FieldElement::from((num_bits - 1) as i128));
        let res = add(&from_witness(r_witness), f, &from_witness(b_witness));
        let my_constraint = add(&res, -FieldElement::one(), &from_witness(witness));
        evaluator.gates.push(Gate::Arithmetic(my_constraint));
    } else {
        evaluator.gates.push(Gate::Range(witness, num_bits));
    }

    Ok(())
}

// Generate constraints that are satisfied iff
// a < b , when strict is true, or
// a <= b, when strict is false
// bits is the bit size of a and b (or an upper bound of the bit size)
///////////////
// a<=b is done by constraining b-a to a bit size of 'bits':
// if a<=b, 0 <= b-a <= b < 2^bits
// if a>b, b-a = p+b-a > p-2^bits >= 2^bits  (if log(p) >= bits + 1)
// n.b: we do NOT check here that a and b are indeed 'bits' size
// a < b <=> a+1<=b
fn bound_check(
    a: &InternalVar,
    b: &InternalVar,
    strict: bool,
    bits: u32,
    evaluator: &mut Evaluator,
) {
    //todo appeler bound_constrains et rajouter les gates a l'evaluator
    if bits > FieldElement::max_num_bits() - 1
    //TODO max_num_bits() is not log(p)?
    {
        todo!("ERROR");
    }
    let offset = if strict {
        FieldElement::one()
    } else {
        FieldElement::zero()
    };
    let mut sub_expression = add(&b.expression, -FieldElement::one(), &a.expression); //a-b
    sub_expression.q_c += offset; //a-b+offset
    let w = evaluator.add_witness_to_cs(); //range_check requires a witness - TODO may be this can be avoided?
    evaluator
        .gates
        .push(Gate::Arithmetic(&sub_expression - &Arithmetic::from(&w)));
    range_constraint(w, bits, evaluator).unwrap_or_else(|err| {
        dbg!(err);
    });
}

pub fn is_unit(arith: &Arithmetic) -> Option<Witness> {
    if arith.mul_terms.is_empty()
        && arith.linear_combinations.len() == 1
        && arith.linear_combinations[0].0 == FieldElement::one()
        && arith.q_c == FieldElement::zero()
    {
        return Some(arith.linear_combinations[0].1);
    }
    if arith.mul_terms.is_empty() && arith.linear_combinations.len() == 1 {
        //todo!("should be simplified");
    }
    None
}
pub fn from_witness(witness: Witness) -> Arithmetic {
    Arithmetic {
        mul_terms: Vec::new(),
        linear_combinations: vec![(FieldElement::one(), witness)],
        q_c: FieldElement::zero(),
    }
}<|MERGE_RESOLUTION|>--- conflicted
+++ resolved
@@ -9,13 +9,9 @@
 use std::collections::HashMap;
 use std::ops::{Mul, Neg};
 //use crate::acir::native_types::{Arithmetic, Witness};
-<<<<<<< HEAD
 use crate::ssa::context::SsaContext;
-use crate::ssa::node;
 use crate::ssa::node::Node;
-=======
-use crate::ssa::{code_gen::IRGenerator, mem, node, node::Node};
->>>>>>> 81576d35
+use crate::ssa::{mem, node};
 use crate::Evaluator;
 use crate::Gate;
 use crate::RuntimeErrorKind;
@@ -90,20 +86,12 @@
         &mut self,
         id: NodeId,
         evaluator: &mut Evaluator,
-<<<<<<< HEAD
         ctx: &SsaContext,
-=======
-        igen: &IRGenerator,
->>>>>>> 81576d35
     ) -> InternalVar {
         if self.arith_cache.contains_key(&id) {
             return self.arith_cache[&id].clone();
         }
-<<<<<<< HEAD
         let var = match ctx.try_get_node(id) {
-=======
-        let var = match igen.try_get_node(id) {
->>>>>>> 81576d35
             Some(node::NodeObj::Const(c)) => {
                 let f_value = FieldElement::from_be_bytes_reduce(&c.value.to_bytes_be()); //TODO const should be a field
                 let expr = Arithmetic {
@@ -138,15 +126,9 @@
         if ins.operator == Operation::Nop {
             return;
         }
-<<<<<<< HEAD
         let l_c = self.substitute(ins.lhs, evaluator, ctx);
         let r_c = self.substitute(ins.rhs, evaluator, ctx);
-        let output = match ins.operator {
-=======
-        let l_c = self.substitute(ins.lhs, evaluator, irgen);
-        let r_c = self.substitute(ins.rhs, evaluator, irgen);
         let mut output = match ins.operator {
->>>>>>> 81576d35
             Operation::Add | Operation::SafeAdd => {
                 InternalVar::from(add(&l_c.expression, FieldElement::one(), &r_c.expression))
             }
@@ -187,10 +169,10 @@
                 &from_witness(evaluate_inverse(&r_c.expression, evaluator)),
             )),
             Operation::Eq => {
-                InternalVar::from(self.evaluate_eq(ins.lhs, ins.rhs, &l_c, &r_c, irgen, evaluator))
+                InternalVar::from(self.evaluate_eq(ins.lhs, ins.rhs, &l_c, &r_c, ctx, evaluator))
             }
             Operation::Ne => {
-                InternalVar::from(self.evaluate_neq(ins.lhs, ins.rhs, &l_c, &r_c, irgen, evaluator))
+                InternalVar::from(self.evaluate_neq(ins.lhs, ins.rhs, &l_c, &r_c, ctx, evaluator))
             }
             Operation::Ugt => todo!(),
             Operation::Uge => todo!(),
@@ -229,10 +211,10 @@
             Operation::Nop => InternalVar::default(),
             Operation::Constrain(op) => match op {
                 node::ConstrainOp::Eq => {
-                    InternalVar::from(self.equalize(ins.lhs, ins.rhs, &l_c, &r_c, irgen, evaluator))
+                    InternalVar::from(self.equalize(ins.lhs, ins.rhs, &l_c, &r_c, ctx, evaluator))
                 }
                 node::ConstrainOp::Neq => {
-                    InternalVar::from(self.distinct(ins.lhs, ins.rhs, &l_c, &r_c, irgen, evaluator))
+                    InternalVar::from(self.distinct(ins.lhs, ins.rhs, &l_c, &r_c, ctx, evaluator))
                 }
             },
             Operation::Load(array_idx) => {
@@ -244,7 +226,7 @@
                         InternalVar::from(self.memory_map[&address].expression.clone())
                     } else {
                         //if not found, then it must be a witness (else it is non-initialised memory)
-                        let array = &irgen.mem.arrays[array_idx as usize];
+                        let array = &ctx.mem.arrays[array_idx as usize];
                         let index = (address - array.adr) as usize;
                         let w = if array.witness.len() > index {
                             array.witness[index]
@@ -317,12 +299,12 @@
         rhs: NodeId,
         l_c: &InternalVar,
         r_c: &InternalVar,
-        igen: &IRGenerator,
+        ctx: &SsaContext,
         evaluator: &mut Evaluator,
     ) -> Arithmetic {
-        if let (Some(a), Some(b)) = (Memory::deref(igen, lhs), Memory::deref(igen, rhs)) {
-            let array_a = &igen.mem.arrays[a as usize];
-            let array_b = &igen.mem.arrays[b as usize];
+        if let (Some(a), Some(b)) = (Memory::deref(ctx, lhs), Memory::deref(ctx, rhs)) {
+            let array_a = &ctx.mem.arrays[a as usize];
+            let array_b = &ctx.mem.arrays[b as usize];
 
             if array_a.len == array_b.len {
                 let mut x =
@@ -354,7 +336,7 @@
         rhs: NodeId,
         l_c: &InternalVar,
         r_c: &InternalVar,
-        igen: &IRGenerator,
+        ctx: &SsaContext,
         evaluator: &mut Evaluator,
     ) -> Arithmetic {
         subtract(
@@ -364,7 +346,7 @@
                 q_c: FieldElement::one(),
             },
             FieldElement::one(),
-            &self.evaluate_neq(lhs, rhs, l_c, r_c, igen, evaluator),
+            &self.evaluate_neq(lhs, rhs, l_c, r_c, ctx, evaluator),
         )
     }
 
@@ -375,12 +357,12 @@
         rhs: NodeId,
         l_c: &InternalVar,
         r_c: &InternalVar,
-        igen: &IRGenerator,
+        ctx: &SsaContext,
         evaluator: &mut Evaluator,
     ) -> Arithmetic {
-        if let (Some(a), Some(b)) = (Memory::deref(igen, lhs), Memory::deref(igen, rhs)) {
-            let array_a = &igen.mem.arrays[a as usize];
-            let array_b = &igen.mem.arrays[b as usize];
+        if let (Some(a), Some(b)) = (Memory::deref(ctx, lhs), Memory::deref(ctx, rhs)) {
+            let array_a = &ctx.mem.arrays[a as usize];
+            let array_b = &ctx.mem.arrays[b as usize];
             //If length are different, then the arrays are different
             if array_a.len == array_b.len {
                 let sum = self.zero_eq_array_sum(array_a, a, array_b, b, evaluator);
@@ -400,12 +382,12 @@
         rhs: NodeId,
         l_c: &InternalVar,
         r_c: &InternalVar,
-        igen: &IRGenerator,
+        ctx: &SsaContext,
         evaluator: &mut Evaluator,
     ) -> Arithmetic {
-        if let (Some(a), Some(b)) = (Memory::deref(igen, lhs), Memory::deref(igen, rhs)) {
-            let a_values = self.load_array(&igen.mem.arrays[a as usize], a, false, evaluator);
-            let b_values = self.load_array(&igen.mem.arrays[b as usize], b, false, evaluator);
+        if let (Some(a), Some(b)) = (Memory::deref(ctx, lhs), Memory::deref(ctx, rhs)) {
+            let a_values = self.load_array(&ctx.mem.arrays[a as usize], a, false, evaluator);
+            let b_values = self.load_array(&ctx.mem.arrays[b as usize], b, false, evaluator);
             assert!(a_values.len() == b_values.len());
             for (a_iter, b_iter) in a_values.into_iter().zip(b_values) {
                 let array_diff =
