--- conflicted
+++ resolved
@@ -5,8 +5,4 @@
 // The embedded curve being used is decided by the 
 // underlying proof system.
 #[foreign(fixed_base_scalar_mul)]
-<<<<<<< HEAD
-pub fn fixed_base_embedded_curve(_input : Field) -> [Field; 2] {}
-=======
-fn fixed_base_embedded_curve(_low : Field, _high : Field) -> [Field; 2] {}
->>>>>>> e2105f76
+pub fn fixed_base_embedded_curve(_low : Field, _high : Field) -> [Field; 2] {}