--- conflicted
+++ resolved
@@ -1,13 +1,9 @@
 import { expect } from 'chai';
 import assert_lt_json from '../noir_compiled_examples/assert_lt/target/assert_lt.json' assert { type: 'json' };
-<<<<<<< HEAD
 import { generateWitness } from '@noir-lang/noir_js';
 import { CompiledCircuit } from '@noir-lang/types';
 
 const assert_lt_program = assert_lt_json as CompiledCircuit;
-=======
-import { generateWitness } from '../../src/index.js';
->>>>>>> 9b291034
 
 it('generates witnesses successfully', async () => {
   const inputs = {
