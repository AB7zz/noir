--- conflicted
+++ resolved
@@ -317,14 +317,10 @@
         Ok(workspace) => workspace,
         Err(err) => {
             // If we found a manifest, but the workspace is invalid, we raise an error about it
-<<<<<<< HEAD
             return future::ready(Err(ResponseError::new(
                 ErrorCode::REQUEST_FAILED,
                 err.to_string(),
             )));
-=======
-            return future::ready(Err(ResponseError::new(ErrorCode::REQUEST_FAILED, err)));
->>>>>>> 00ee14f1
         }
     };
 
