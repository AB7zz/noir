use super::NargoConfig;
use super::{
    compile_cmd::compile_bin_package,
    fs::{inputs::read_inputs_from_file, load_hex_data},
};
use crate::{backends::Backend, errors::CliError};

use clap::Args;
use nargo::constants::{PROOF_EXT, VERIFIER_INPUT_FILE};
<<<<<<< HEAD
use nargo::package::PackageType;
use nargo::{artifacts::program::PreprocessedProgram, package::Package};
=======
use nargo::package::Package;
use nargo::workspace::Workspace;
>>>>>>> 7d7d6329
use nargo_toml::{get_package_manifest, resolve_workspace_from_toml, PackageSelection};
use noirc_abi::input_parser::Format;
use noirc_driver::{CompileOptions, CompiledProgram, NOIR_ARTIFACT_VERSION_STRING};
use noirc_frontend::graph::CrateName;

/// Given a proof and a program, verify whether the proof is valid
#[derive(Debug, Clone, Args)]
pub(crate) struct VerifyCommand {
    /// The name of the toml file which contains the inputs for the verifier
    #[clap(long, short, default_value = VERIFIER_INPUT_FILE)]
    verifier_name: String,

    /// The name of the package verify
    #[clap(long, conflicts_with = "workspace")]
    package: Option<CrateName>,

    /// Verify all packages in the workspace
    #[clap(long, conflicts_with = "package")]
    workspace: bool,

    #[clap(flatten)]
    compile_options: CompileOptions,
}

pub(crate) fn run(
    backend: &Backend,
    args: VerifyCommand,
    config: NargoConfig,
) -> Result<(), CliError> {
    let toml_path = get_package_manifest(&config.program_dir)?;
    let default_selection =
        if args.workspace { PackageSelection::All } else { PackageSelection::DefaultOrAll };
    let selection = args.package.map_or(default_selection, PackageSelection::Selected);
    let workspace = resolve_workspace_from_toml(
        &toml_path,
        selection,
        Some(NOIR_ARTIFACT_VERSION_STRING.to_string()),
    )?;

    let (np_language, opcode_support) = backend.get_backend_info()?;
    for package in &workspace {
<<<<<<< HEAD
        let circuit_build_path = workspace.package_build_path(package);

        let proof_path = proofs_dir.join(String::from(&package.name)).with_extension(PROOF_EXT);

        match package.package_type {
            PackageType::Binary => {
                verify_package(
                    backend,
                    package,
                    &proof_path,
                    circuit_build_path,
                    &args.verifier_name,
                    &args.compile_options,
                    np_language,
                    &is_opcode_supported,
                )?;
            }

            // Nargo does not support verifying proofs for these package types
            PackageType::Contract | PackageType::Library => (),
        }
=======
        let program = compile_bin_package(
            &workspace,
            package,
            &args.compile_options,
            np_language,
            &|opcode| opcode_support.is_opcode_supported(opcode),
        )?;

        verify_package(backend, &workspace, package, program, &args.verifier_name)?;
>>>>>>> 7d7d6329
    }

    Ok(())
}

fn verify_package(
    backend: &Backend,
    workspace: &Workspace,
    package: &Package,
    compiled_program: CompiledProgram,
    verifier_name: &str,
) -> Result<(), CliError> {
    // Load public inputs (if any) from `verifier_name`.
    let public_abi = compiled_program.abi.public_abi();
    let (public_inputs_map, return_value) =
        read_inputs_from_file(&package.root_dir, verifier_name, Format::Toml, &public_abi)?;

    let public_inputs = public_abi.encode(&public_inputs_map, return_value)?;

    let proof_path =
        workspace.proofs_directory_path().join(package.name.to_string()).with_extension(PROOF_EXT);

    let proof = load_hex_data(&proof_path)?;

    let valid_proof = backend.verify(&proof, public_inputs, &compiled_program.circuit, false)?;

    if valid_proof {
        Ok(())
    } else {
        Err(CliError::InvalidProof(proof_path))
    }
}<|MERGE_RESOLUTION|>--- conflicted
+++ resolved
@@ -7,13 +7,9 @@
 
 use clap::Args;
 use nargo::constants::{PROOF_EXT, VERIFIER_INPUT_FILE};
-<<<<<<< HEAD
-use nargo::package::PackageType;
 use nargo::{artifacts::program::PreprocessedProgram, package::Package};
-=======
-use nargo::package::Package;
+use nargo::package::{Package, PackageType};
 use nargo::workspace::Workspace;
->>>>>>> 7d7d6329
 use nargo_toml::{get_package_manifest, resolve_workspace_from_toml, PackageSelection};
 use noirc_abi::input_parser::Format;
 use noirc_driver::{CompileOptions, CompiledProgram, NOIR_ARTIFACT_VERSION_STRING};
@@ -55,39 +51,26 @@
 
     let (np_language, opcode_support) = backend.get_backend_info()?;
     for package in &workspace {
-<<<<<<< HEAD
         let circuit_build_path = workspace.package_build_path(package);
 
         let proof_path = proofs_dir.join(String::from(&package.name)).with_extension(PROOF_EXT);
 
         match package.package_type {
             PackageType::Binary => {
-                verify_package(
-                    backend,
-                    package,
-                    &proof_path,
-                    circuit_build_path,
-                    &args.verifier_name,
-                    &args.compile_options,
-                    np_language,
-                    &is_opcode_supported,
-                )?;
+              let program = compile_bin_package(
+                  &workspace,
+                  package,
+                  &args.compile_options,
+                  np_language,
+                  &|opcode| opcode_support.is_opcode_supported(opcode),
+              )?;
+
+              verify_package(backend, &workspace, package, program, &args.verifier_name)?;
             }
 
             // Nargo does not support verifying proofs for these package types
             PackageType::Contract | PackageType::Library => (),
         }
-=======
-        let program = compile_bin_package(
-            &workspace,
-            package,
-            &args.compile_options,
-            np_language,
-            &|opcode| opcode_support.is_opcode_supported(opcode),
-        )?;
-
-        verify_package(backend, &workspace, package, program, &args.verifier_name)?;
->>>>>>> 7d7d6329
     }
 
     Ok(())
