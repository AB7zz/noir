--- conflicted
+++ resolved
@@ -18,7 +18,6 @@
         self.last_position = span.end();
     }
 
-<<<<<<< HEAD
     pub(crate) fn format_sub_expr(&self, expression: Expression) -> String {
         self.format_expr(expression, ExpressionType::SubExpression)
     }
@@ -207,13 +206,8 @@
     }
 
     fn format_if(&self, if_expr: IfExpression) -> String {
-        let condition_str = self.format_sub_expr(if_expr.condition);
-        let consequence_str = self.format_sub_expr(if_expr.consequence);
-=======
-    pub(crate) fn format_if(&self, if_expr: IfExpression) -> String {
         let condition_str = rewrite::sub_expr(self, self.shape(), if_expr.condition);
         let consequence_str = rewrite::sub_expr(self, self.shape(), if_expr.consequence);
->>>>>>> 6076e08a
 
         let mut result = format!("if {condition_str} {consequence_str}");
 
