--- conflicted
+++ resolved
@@ -226,13 +226,8 @@
 
         # Nix flakes cannot build more than one derivation in one command (see https://github.com/NixOS/nix/issues/5591)
         # so we use `symlinkJoin` to build everything as the "all" package.
-<<<<<<< HEAD
-        all = pkgs.symlinkJoin { name = "all"; paths = [ nargo noir_wasm noirc_abi_wasm noir_lsp_wasm acvm_js ]; };
-        all_wasm = pkgs.symlinkJoin { name = "all_wasm"; paths = [ noir_wasm noirc_abi_wasm acvm_js ]; };
-=======
-        all = pkgs.symlinkJoin { name = "all"; paths = [ nargo noirc_abi_wasm acvm_js ]; };
+        all = pkgs.symlinkJoin { name = "all"; paths = [ nargo noirc_abi_wasm noir_lsp_wasm acvm_js ]; };
         all_wasm = pkgs.symlinkJoin { name = "all_wasm"; paths = [ noirc_abi_wasm acvm_js ]; };
->>>>>>> bc9a44f2
 
         # We also export individual packages to enable `nix build .#nargo -L`, etc.
         inherit nargo;
